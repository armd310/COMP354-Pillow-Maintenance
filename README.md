<p align="center">
    <img width="248" height="250" src="https://raw.githubusercontent.com/python-pillow/pillow-logo/main/pillow-logo-248x250.png" alt="Pillow logo">
</p>

# Pillow

## Python Imaging Library (Fork)

Pillow is the friendly PIL fork by [Alex Clark and
Contributors](https://github.com/python-pillow/Pillow/graphs/contributors).
PIL is the Python Imaging Library by Fredrik Lundh and Contributors.
As of 2019, Pillow development is
[supported by Tidelift](https://tidelift.com/subscription/pkg/pypi-pillow?utm_source=pypi-pillow&utm_medium=readme&utm_campaign=enterprise).

<table>
    <tr>
        <th>docs</th>
        <td>
            <a href="https://pillow.readthedocs.io/?badge=latest"><img
                alt="Documentation Status"
                src="https://readthedocs.org/projects/pillow/badge/?version=latest"></a>
        </td>
    </tr>
    <tr>
        <th>tests</th>
        <td>
            <a href="https://github.com/python-pillow/Pillow/actions?query=workflow%3ALint"><img
                alt="GitHub Actions build status (Lint)"
                src="https://github.com/python-pillow/Pillow/workflows/Lint/badge.svg"></a>
            <a href="https://github.com/python-pillow/Pillow/actions?query=workflow%3ATest"><img
                alt="GitHub Actions build status (Test Linux and macOS)"
                src="https://github.com/python-pillow/Pillow/workflows/Test/badge.svg"></a>
            <a href="https://github.com/python-pillow/Pillow/actions?query=workflow%3A%22Test+Windows%22"><img
                alt="GitHub Actions build status (Test Windows)"
                src="https://github.com/python-pillow/Pillow/workflows/Test%20Windows/badge.svg"></a>
            <a href="https://github.com/python-pillow/Pillow/actions?query=workflow%3A%22Test+Docker%22"><img
                alt="GitHub Actions build status (Test Docker)"
                src="https://github.com/python-pillow/Pillow/workflows/Test%20Docker/badge.svg"></a>
            <a href="https://ci.appveyor.com/project/python-pillow/Pillow"><img
                alt="AppVeyor CI build status (Windows)"
                src="https://img.shields.io/appveyor/build/python-pillow/Pillow/main.svg?label=Windows%20build"></a>
            <a href="https://github.com/python-pillow/pillow-wheels/actions"><img
                alt="GitHub Actions wheels build status (Wheels)"
                src="https://github.com/python-pillow/pillow-wheels/workflows/Wheels/badge.svg"></a>
            <a href="https://travis-ci.com/github/python-pillow/pillow-wheels"><img
                alt="Travis CI wheels build status (aarch64)"
                src="https://img.shields.io/travis/com/python-pillow/pillow-wheels/main.svg?label=aarch64%20wheels"></a>
            <a href="https://codecov.io/gh/python-pillow/Pillow"><img
                alt="Code coverage"
<<<<<<< HEAD
                src="https://codecov.io/gh/python-pillow/Pillow/branch/master/graph/badge.svg"></a>
            <a href="https://github.com/python-pillow/Pillow/actions/workflows/tidelift.yml"><img
                alt="Tidelift Align"
                src="https://github.com/python-pillow/Pillow/actions/workflows/tidelift.yml/badge.svg"></a>
=======
                src="https://codecov.io/gh/python-pillow/Pillow/branch/main/graph/badge.svg"></a>
>>>>>>> fa53b71a
        </td>
    </tr>
    <tr>
        <th>package</th>
        <td>
            <a href="https://zenodo.org/badge/latestdoi/17549/python-pillow/Pillow"><img
                alt="Zenodo"
                src="https://zenodo.org/badge/17549/python-pillow/Pillow.svg"></a>
            <a href="https://tidelift.com/subscription/pkg/pypi-pillow?utm_source=pypi-pillow&utm_medium=badge"><img
                alt="Tidelift"
                src="https://tidelift.com/badges/package/pypi/Pillow?style=flat"></a>
            <a href="https://pypi.org/project/Pillow/"><img
                alt="Newest PyPI version"
                src="https://img.shields.io/pypi/v/pillow.svg"></a>
            <a href="https://pypi.org/project/Pillow/"><img
                alt="Number of PyPI downloads"
                src="https://img.shields.io/pypi/dm/pillow.svg"></a>
        </td>
    </tr>
    <tr>
        <th>social</th>
        <td>
            <a href="https://gitter.im/python-pillow/Pillow?utm_source=badge&utm_medium=badge&utm_campaign=pr-badge&utm_content=badge"><img
                alt="Join the chat at https://gitter.im/python-pillow/Pillow"
                src="https://badges.gitter.im/python-pillow/Pillow.svg"></a>
            <a href="https://twitter.com/PythonPillow"><img
                alt="Follow on https://twitter.com/PythonPillow"
                src="https://img.shields.io/badge/tweet-on%20Twitter-00aced.svg"></a>
        </td>
    </tr>
</table>

## Overview

The Python Imaging Library adds image processing capabilities to your Python interpreter.

This library provides extensive file format support, an efficient internal representation, and fairly powerful image processing capabilities.

The core image library is designed for fast access to data stored in a few basic pixel formats. It should provide a solid foundation for a general image processing tool.

## More Information

- [Documentation](https://pillow.readthedocs.io/)
  - [Installation](https://pillow.readthedocs.io/en/latest/installation.html)
  - [Handbook](https://pillow.readthedocs.io/en/latest/handbook/index.html)
- [Contribute](https://github.com/python-pillow/Pillow/blob/main/.github/CONTRIBUTING.md)
  - [Issues](https://github.com/python-pillow/Pillow/issues)
  - [Pull requests](https://github.com/python-pillow/Pillow/pulls)
- [Release notes](https://pillow.readthedocs.io/en/stable/releasenotes/index.html)
- [Changelog](https://github.com/python-pillow/Pillow/blob/main/CHANGES.rst)
  - [Pre-fork](https://github.com/python-pillow/Pillow/blob/main/CHANGES.rst#pre-fork)

## Report a Vulnerability

To report a security vulnerability, please follow the procedure described in the [Tidelift security policy](https://tidelift.com/docs/security).<|MERGE_RESOLUTION|>--- conflicted
+++ resolved
@@ -47,14 +47,10 @@
                 src="https://img.shields.io/travis/com/python-pillow/pillow-wheels/main.svg?label=aarch64%20wheels"></a>
             <a href="https://codecov.io/gh/python-pillow/Pillow"><img
                 alt="Code coverage"
-<<<<<<< HEAD
-                src="https://codecov.io/gh/python-pillow/Pillow/branch/master/graph/badge.svg"></a>
+                src="https://codecov.io/gh/python-pillow/Pillow/branch/main/graph/badge.svg"></a>
             <a href="https://github.com/python-pillow/Pillow/actions/workflows/tidelift.yml"><img
                 alt="Tidelift Align"
                 src="https://github.com/python-pillow/Pillow/actions/workflows/tidelift.yml/badge.svg"></a>
-=======
-                src="https://codecov.io/gh/python-pillow/Pillow/branch/main/graph/badge.svg"></a>
->>>>>>> fa53b71a
         </td>
     </tr>
     <tr>
