--- conflicted
+++ resolved
@@ -24,13 +24,8 @@
 fi
 LIBWEBP_VERSION=1.3.1
 BZIP2_VERSION=1.0.8
-<<<<<<< HEAD
 LIBXCB_VERSION=1.16
-BROTLI_VERSION=1.0.9
-=======
-LIBXCB_VERSION=1.15
 BROTLI_VERSION=1.1.0
->>>>>>> aa26ef59
 
 if [[ -n "$IS_MACOS" ]] && [[ "$PLAT" == "x86_64" ]]; then
     function build_openjpeg {
