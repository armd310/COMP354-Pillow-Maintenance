--- conflicted
+++ resolved
@@ -23,12 +23,8 @@
     $ make sdist
 ```
 * [ ] Create [binary distributions](#binary-distributions)
-<<<<<<< HEAD
-* [ ] Upload all binaries and source distributions with ``twine upload dist/Pillow-4.1.0-*``
+* [ ] Upload all binaries and source distributions e.g. ``twine upload dist/Pillow-5.2.0-*``
 * [ ] In compliance with [PEP 440](https://www.python.org/dev/peps/pep-0440/), append `.dev0` to version identifier in `src/PIL/_version.py`
-=======
-* [ ] Upload all binaries and source distributions e.g. ``twine upload dist/Pillow-5.2.0-*``
->>>>>>> aac02f73
 
 ## Point Release
 
@@ -36,15 +32,9 @@
 
 * [ ] Make necessary changes in ``master`` branch.
 * [ ] Update `CHANGES.rst`.
-<<<<<<< HEAD
-* [ ] Cherry pick individual commits from ``master`` branch to release branch e.g. ``2.9.x``.
-* [ ] Check [Travis CI](https://travis-ci.org/python-pillow/Pillow) to confirm passing tests in release branch e.g. ``2.9.x``.
-* [ ] Check out release branch e.g.:
-=======
 * [ ] Cherry pick individual commits from ``master`` branch to release branch e.g. ``5.2.x``.
 * [ ] Check [Travis CI](https://travis-ci.org/python-pillow/Pillow) to confirm passing tests in release branch e.g. ``5.2.x``.
-* [ ] Checkout release branch e.g.:
->>>>>>> aac02f73
+* [ ] Check out release branch e.g.:
 ```
     git checkout -t remotes/origin/5.2.x
 ```
