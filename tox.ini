--- conflicted
+++ resolved
@@ -6,11 +6,7 @@
 [tox]
 envlist =
     lint
-<<<<<<< HEAD
-    py{35,36,37,py3}
-=======
-    py{27,35,36,37,38,py3}
->>>>>>> 710a5207
+    py{35,36,37,38,py3}
 minversion = 1.9
 
 [testenv]
