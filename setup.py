--- conflicted
+++ resolved
@@ -392,16 +392,11 @@
                 extension.libraries += libraries
                 if define_macros is not None:
                     extension.define_macros += define_macros
-<<<<<<< HEAD
                 if sources is not None:
                     extension.sources += sources
-=======
-                if include_dirs is not None:
-                    extension.include_dirs += include_dirs
                 if FUZZING_BUILD:
                     extension.language = "c++"
                     extension.extra_link_args = ["--stdlib=libc++"]
->>>>>>> 114ab4c5
                 break
 
     def _remove_extension(self, name):
