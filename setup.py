--- conflicted
+++ resolved
@@ -973,45 +973,6 @@
 try:
     setup(
         version=PILLOW_VERSION,
-<<<<<<< HEAD
-        description="Python Imaging Library (Fork)",
-        long_description=long_description,
-        long_description_content_type="text/markdown",
-        license="HPND",
-        author="Alex Clark (PIL Fork Author)",
-        author_email="aclark@python-pillow.org",
-        url="https://python-pillow.org",
-        project_urls={
-            "Documentation": "https://pillow.readthedocs.io",
-            "Source": "https://github.com/python-pillow/Pillow",
-            "Funding": "https://tidelift.com/subscription/pkg/pypi-pillow?"
-            "utm_source=pypi-pillow&utm_medium=pypi",
-            "Release notes": "https://pillow.readthedocs.io/en/stable/releasenotes/"
-            "index.html",
-            "Changelog": "https://github.com/python-pillow/Pillow/blob/main/"
-            "CHANGES.rst",
-            "Twitter": "https://twitter.com/PythonPillow",
-        },
-        classifiers=[
-            "Development Status :: 6 - Mature",
-            "License :: OSI Approved :: Historical Permission Notice and Disclaimer (HPND)",  # noqa: E501
-            "Programming Language :: Python :: 3",
-            "Programming Language :: Python :: 3.7",
-            "Programming Language :: Python :: 3.8",
-            "Programming Language :: Python :: 3.9",
-            "Programming Language :: Python :: 3.10",
-            "Programming Language :: Python :: 3 :: Only",
-            "Programming Language :: Python :: Implementation :: CPython",
-            "Programming Language :: Python :: Implementation :: PyPy",
-            "Topic :: Multimedia :: Graphics",
-            "Topic :: Multimedia :: Graphics :: Capture :: Digital Camera",
-            "Topic :: Multimedia :: Graphics :: Capture :: Screen Capture",
-            "Topic :: Multimedia :: Graphics :: Graphics Conversion",
-            "Topic :: Multimedia :: Graphics :: Viewers",
-        ],
-        python_requires=">=3.7",
-=======
->>>>>>> 772f79bc
         cmdclass={"build_ext": pil_build_ext},
         ext_modules=ext_modules,
         include_package_data=True,
