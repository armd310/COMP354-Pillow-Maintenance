#!/usr/bin/env python
# > pyroma .
# ------------------------------
# Checking .
# Found Pillow
# ------------------------------
# Final rating: 10/10
# Your cheese is so fresh most people think it's a cream: Mascarpone
# ------------------------------

import os
import re
import struct
import subprocess
import sys
import warnings
from distutils import ccompiler, sysconfig
from distutils.command.build_ext import build_ext

from setuptools import Extension, setup

<<<<<<< HEAD
if sys.platform == "win32" and sys.version_info >= (3, 8):
=======
# monkey patch import hook. Even though flake8 says it's not used, it is.
# comment this out to disable multi threaded builds.
import mp_compile

if sys.platform == "win32" and sys.version_info >= (3, 9):
>>>>>>> 710a5207
    warnings.warn(
        "Pillow does not yet support Python {}.{} and does not yet provide "
        "prebuilt Windows binaries. We do not recommend building from "
        "source on Windows.".format(sys.version_info.major, sys.version_info.minor),
        RuntimeWarning,
    )


_IMAGING = ("decode", "encode", "map", "display", "outline", "path")

_LIB_IMAGING = (
    "Access",
    "AlphaComposite",
    "Resample",
    "Bands",
    "BcnDecode",
    "BitDecode",
    "Blend",
    "Chops",
    "ColorLUT",
    "Convert",
    "ConvertYCbCr",
    "Copy",
    "Crop",
    "Dib",
    "Draw",
    "Effects",
    "EpsEncode",
    "File",
    "Fill",
    "Filter",
    "FliDecode",
    "Geometry",
    "GetBBox",
    "GifDecode",
    "GifEncode",
    "HexDecode",
    "Histo",
    "JpegDecode",
    "JpegEncode",
    "Matrix",
    "ModeFilter",
    "Negative",
    "Offset",
    "Pack",
    "PackDecode",
    "Palette",
    "Paste",
    "Quant",
    "QuantOctree",
    "QuantHash",
    "QuantHeap",
    "PcdDecode",
    "PcxDecode",
    "PcxEncode",
    "Point",
    "RankFilter",
    "RawDecode",
    "RawEncode",
    "Storage",
    "SgiRleDecode",
    "SunRleDecode",
    "TgaRleDecode",
    "TgaRleEncode",
    "Unpack",
    "UnpackYCC",
    "UnsharpMask",
    "XbmDecode",
    "XbmEncode",
    "ZipDecode",
    "ZipEncode",
    "TiffDecode",
    "Jpeg2KDecode",
    "Jpeg2KEncode",
    "BoxBlur",
    "QuantPngQuant",
    "codec_fd",
)

DEBUG = False


class DependencyException(Exception):
    pass


class RequiredDependencyException(Exception):
    pass


PLATFORM_MINGW = "mingw" in ccompiler.get_default_compiler()
PLATFORM_PYPY = hasattr(sys, "pypy_version_info")

if sys.platform == "win32" and PLATFORM_MINGW:
    from distutils import cygwinccompiler

    cygwin_versions = cygwinccompiler.get_versions()
    if cygwin_versions[1] is None:
        # ld version is None
        # distutils cygwinccompiler might fetch the ld path from gcc
        # Try the normal path instead
        cygwin_versions = list(cygwin_versions)
        cygwin_versions[1] = cygwinccompiler._find_exe_version("ld -v")
        cygwinccompiler.get_versions = lambda: tuple(cygwin_versions)


def _dbg(s, tp=None):
    if DEBUG:
        if tp:
            print(s % tp)
            return
        print(s)


def _find_library_dirs_ldconfig():
    # Based on ctypes.util from Python 2

    if sys.platform.startswith("linux") or sys.platform.startswith("gnu"):
        if struct.calcsize("l") == 4:
            machine = os.uname()[4] + "-32"
        else:
            machine = os.uname()[4] + "-64"
        mach_map = {
            "x86_64-64": "libc6,x86-64",
            "ppc64-64": "libc6,64bit",
            "sparc64-64": "libc6,64bit",
            "s390x-64": "libc6,64bit",
            "ia64-64": "libc6,IA-64",
        }
        abi_type = mach_map.get(machine, "libc6")

        # Assuming GLIBC's ldconfig (with option -p)
        # Alpine Linux uses musl that can't print cache
        args = ["/sbin/ldconfig", "-p"]
        expr = r".*\(%s.*\) => (.*)" % abi_type
        env = dict(os.environ)
        env["LC_ALL"] = "C"
        env["LANG"] = "C"

    elif sys.platform.startswith("freebsd"):
        args = ["/sbin/ldconfig", "-r"]
        expr = r".* => (.*)"
        env = {}

    try:
        p = subprocess.Popen(
            args, stderr=subprocess.DEVNULL, stdout=subprocess.PIPE, env=env
        )
    except OSError:  # E.g. command not found
        return []
    [data, _] = p.communicate()
    if isinstance(data, bytes):
        data = data.decode()

    dirs = []
    for dll in re.findall(expr, data):
        dir = os.path.dirname(dll)
        if dir not in dirs:
            dirs.append(dir)
    return dirs


def _add_directory(path, subdir, where=None):
    if subdir is None:
        return
    subdir = os.path.realpath(subdir)
    if os.path.isdir(subdir) and subdir not in path:
        if where is None:
            _dbg("Appending path %s", subdir)
            path.append(subdir)
        else:
            _dbg("Inserting path %s", subdir)
            path.insert(where, subdir)
    elif subdir in path and where is not None:
        path.remove(subdir)
        path.insert(where, subdir)


def _find_include_file(self, include):
    for directory in self.compiler.include_dirs:
        _dbg("Checking for include file %s in %s", (include, directory))
        if os.path.isfile(os.path.join(directory, include)):
            _dbg("Found %s", include)
            return 1
    return 0


def _find_library_file(self, library):
    ret = self.compiler.find_library_file(self.compiler.library_dirs, library)
    if ret:
        _dbg("Found library %s at %s", (library, ret))
    else:
        _dbg("Couldn't find library %s in %s", (library, self.compiler.library_dirs))
    return ret


def _cmd_exists(cmd):
    return any(
        os.access(os.path.join(path, cmd), os.X_OK)
        for path in os.environ["PATH"].split(os.pathsep)
    )


def _read(file):
    with open(file, "rb") as fp:
        return fp.read()


def get_version():
    version_file = "src/PIL/_version.py"
    with open(version_file, "r") as f:
        exec(compile(f.read(), version_file, "exec"))
    return locals()["__version__"]


NAME = "Pillow"
PILLOW_VERSION = get_version()
JPEG_ROOT = None
JPEG2K_ROOT = None
ZLIB_ROOT = None
IMAGEQUANT_ROOT = None
TIFF_ROOT = None
FREETYPE_ROOT = None
LCMS_ROOT = None


def _pkg_config(name):
    try:
        command = os.environ.get("PKG_CONFIG", "pkg-config")
        command_libs = [command, "--libs-only-L", name]
        command_cflags = [command, "--cflags-only-I", name]
        if not DEBUG:
            command_libs.append("--silence-errors")
            command_cflags.append("--silence-errors")
        libs = (
            subprocess.check_output(command_libs)
            .decode("utf8")
            .strip()
            .replace("-L", "")
        )
        cflags = (
            subprocess.check_output(command_cflags)
            .decode("utf8")
            .strip()
            .replace("-I", "")
        )
        return (libs, cflags)
    except Exception:
        pass


class pil_build_ext(build_ext):
    class feature:
        features = [
            "zlib",
            "jpeg",
            "tiff",
            "freetype",
            "lcms",
            "webp",
            "webpmux",
            "jpeg2000",
            "imagequant",
        ]

        required = {"jpeg", "zlib"}

        def __init__(self):
            for f in self.features:
                setattr(self, f, None)

        def require(self, feat):
            return feat in self.required

        def want(self, feat):
            return getattr(self, feat) is None

        def __iter__(self):
            yield from self.features

    feature = feature()

    user_options = (
        build_ext.user_options
        + [("disable-%s" % x, None, "Disable support for %s" % x) for x in feature]
        + [("enable-%s" % x, None, "Enable support for %s" % x) for x in feature]
        + [
            ("disable-platform-guessing", None, "Disable platform guessing on Linux"),
            ("debug", None, "Debug logging"),
        ]
        + [("add-imaging-libs=", None, "Add libs to _imaging build")]
    )

    def initialize_options(self):
        self.disable_platform_guessing = None
        self.add_imaging_libs = ""
        build_ext.initialize_options(self)
        for x in self.feature:
            setattr(self, "disable_%s" % x, None)
            setattr(self, "enable_%s" % x, None)

    def finalize_options(self):
        build_ext.finalize_options(self)
        if self.debug:
            global DEBUG
            DEBUG = True
        if not self.parallel:
            # If --parallel (or -j) wasn't specified, we want to reproduce the same
            # behavior as before, that is, auto-detect the number of jobs.
            try:
                self.parallel = int(
                    os.environ.get("MAX_CONCURRENCY", min(4, os.cpu_count()))
                )
            except TypeError:
                self.parallel = None
        for x in self.feature:
            if getattr(self, "disable_%s" % x):
                setattr(self.feature, x, False)
                self.feature.required.discard(x)
                _dbg("Disabling %s", x)
                if getattr(self, "enable_%s" % x):
                    raise ValueError(
                        "Conflicting options: --enable-{} and --disable-{}".format(x, x)
                    )
            if getattr(self, "enable_%s" % x):
                _dbg("Requiring %s", x)
                self.feature.required.add(x)

    def build_extensions(self):

        library_dirs = []
        include_dirs = []

        _add_directory(include_dirs, "src/libImaging")

        pkg_config = None
        if _cmd_exists(os.environ.get("PKG_CONFIG", "pkg-config")):
            pkg_config = _pkg_config

        #
        # add configured kits
        for root_name, lib_name in dict(
            JPEG_ROOT="libjpeg",
            JPEG2K_ROOT="libopenjp2",
            TIFF_ROOT=("libtiff-5", "libtiff-4"),
            ZLIB_ROOT="zlib",
            FREETYPE_ROOT="freetype2",
            LCMS_ROOT="lcms2",
            IMAGEQUANT_ROOT="libimagequant",
        ).items():
            root = globals()[root_name]

            if root is None and root_name in os.environ:
                prefix = os.environ[root_name]
                root = (os.path.join(prefix, "lib"), os.path.join(prefix, "include"))

            if root is None and pkg_config:
                if isinstance(lib_name, tuple):
                    for lib_name2 in lib_name:
                        _dbg("Looking for `%s` using pkg-config." % lib_name2)
                        root = pkg_config(lib_name2)
                        if root:
                            break
                else:
                    _dbg("Looking for `%s` using pkg-config." % lib_name)
                    root = pkg_config(lib_name)

            if isinstance(root, tuple):
                lib_root, include_root = root
            else:
                lib_root = include_root = root

            _add_directory(library_dirs, lib_root)
            _add_directory(include_dirs, include_root)

        # respect CFLAGS/CPPFLAGS/LDFLAGS
        for k in ("CFLAGS", "CPPFLAGS", "LDFLAGS"):
            if k in os.environ:
                for match in re.finditer(r"-I([^\s]+)", os.environ[k]):
                    _add_directory(include_dirs, match.group(1))
                for match in re.finditer(r"-L([^\s]+)", os.environ[k]):
                    _add_directory(library_dirs, match.group(1))

        # include, rpath, if set as environment variables:
        for k in ("C_INCLUDE_PATH", "CPATH", "INCLUDE"):
            if k in os.environ:
                for d in os.environ[k].split(os.path.pathsep):
                    _add_directory(include_dirs, d)

        for k in ("LD_RUN_PATH", "LIBRARY_PATH", "LIB"):
            if k in os.environ:
                for d in os.environ[k].split(os.path.pathsep):
                    _add_directory(library_dirs, d)

        prefix = sysconfig.get_config_var("prefix")
        if prefix:
            _add_directory(library_dirs, os.path.join(prefix, "lib"))
            _add_directory(include_dirs, os.path.join(prefix, "include"))

        #
        # add platform directories

        if self.disable_platform_guessing:
            pass

        elif sys.platform == "cygwin":
            # pythonX.Y.dll.a is in the /usr/lib/pythonX.Y/config directory
            _add_directory(
                library_dirs,
                os.path.join(
                    "/usr/lib", "python{}.{}".format(*sys.version_info), "config"
                ),
            )

        elif sys.platform == "darwin":
            # attempt to make sure we pick freetype2 over other versions
            _add_directory(include_dirs, "/sw/include/freetype2")
            _add_directory(include_dirs, "/sw/lib/freetype2/include")
            # fink installation directories
            _add_directory(library_dirs, "/sw/lib")
            _add_directory(include_dirs, "/sw/include")
            # darwin ports installation directories
            _add_directory(library_dirs, "/opt/local/lib")
            _add_directory(include_dirs, "/opt/local/include")

            # if Homebrew is installed, use its lib and include directories
            try:
                prefix = (
                    subprocess.check_output(["brew", "--prefix"])
                    .strip()
                    .decode("latin1")
                )
            except Exception:
                # Homebrew not installed
                prefix = None

            ft_prefix = None

            if prefix:
                # add Homebrew's include and lib directories
                _add_directory(library_dirs, os.path.join(prefix, "lib"))
                _add_directory(include_dirs, os.path.join(prefix, "include"))
                ft_prefix = os.path.join(prefix, "opt", "freetype")

            if ft_prefix and os.path.isdir(ft_prefix):
                # freetype might not be linked into Homebrew's prefix
                _add_directory(library_dirs, os.path.join(ft_prefix, "lib"))
                _add_directory(include_dirs, os.path.join(ft_prefix, "include"))
            else:
                # fall back to freetype from XQuartz if
                # Homebrew's freetype is missing
                _add_directory(library_dirs, "/usr/X11/lib")
                _add_directory(include_dirs, "/usr/X11/include")

        elif (
            sys.platform.startswith("linux")
            or sys.platform.startswith("gnu")
            or sys.platform.startswith("freebsd")
        ):
            for dirname in _find_library_dirs_ldconfig():
                _add_directory(library_dirs, dirname)
            if sys.platform.startswith("linux") and os.environ.get(
                "ANDROID_ROOT", None
            ):
                # termux support for android.
                # system libraries (zlib) are installed in /system/lib
                # headers are at $PREFIX/include
                # user libs are at $PREFIX/lib
                _add_directory(
                    library_dirs, os.path.join(os.environ["ANDROID_ROOT"], "lib")
                )

        elif sys.platform.startswith("netbsd"):
            _add_directory(library_dirs, "/usr/pkg/lib")
            _add_directory(include_dirs, "/usr/pkg/include")

        elif sys.platform.startswith("sunos5"):
            _add_directory(library_dirs, "/opt/local/lib")
            _add_directory(include_dirs, "/opt/local/include")

        # FIXME: check /opt/stuff directories here?

        # standard locations
        if not self.disable_platform_guessing:
            _add_directory(library_dirs, "/usr/local/lib")
            _add_directory(include_dirs, "/usr/local/include")

            _add_directory(library_dirs, "/usr/lib")
            _add_directory(include_dirs, "/usr/include")
            # alpine, at least
            _add_directory(library_dirs, "/lib")

        if sys.platform == "win32":
            if PLATFORM_MINGW:
                _add_directory(
                    include_dirs, "C:\\msys64\\mingw32\\include\\libimagequant"
                )

            # on Windows, look for the OpenJPEG libraries in the location that
            # the official installer puts them
            program_files = os.environ.get("ProgramFiles", "")
            best_version = (0, 0)
            best_path = None
            for name in os.listdir(program_files):
                if name.startswith("OpenJPEG "):
                    version = tuple(int(x) for x in name[9:].strip().split("."))
                    if version > best_version:
                        best_version = version
                        best_path = os.path.join(program_files, name)

            if best_path:
                _dbg("Adding %s to search list", best_path)
                _add_directory(library_dirs, os.path.join(best_path, "lib"))
                _add_directory(include_dirs, os.path.join(best_path, "include"))

        #
        # insert new dirs *before* default libs, to avoid conflicts
        # between Python PYD stub libs and real libraries

        self.compiler.library_dirs = library_dirs + self.compiler.library_dirs
        self.compiler.include_dirs = include_dirs + self.compiler.include_dirs

        #
        # look for available libraries

        feature = self.feature

        if feature.want("zlib"):
            _dbg("Looking for zlib")
            if _find_include_file(self, "zlib.h"):
                if _find_library_file(self, "z"):
                    feature.zlib = "z"
                elif sys.platform == "win32" and _find_library_file(self, "zlib"):
                    feature.zlib = "zlib"  # alternative name

        if feature.want("jpeg"):
            _dbg("Looking for jpeg")
            if _find_include_file(self, "jpeglib.h"):
                if _find_library_file(self, "jpeg"):
                    feature.jpeg = "jpeg"
                elif sys.platform == "win32" and _find_library_file(self, "libjpeg"):
                    feature.jpeg = "libjpeg"  # alternative name

        feature.openjpeg_version = None
        if feature.want("jpeg2000"):
            _dbg("Looking for jpeg2000")
            best_version = None
            best_path = None

            # Find the best version
            for directory in self.compiler.include_dirs:
                _dbg("Checking for openjpeg-#.# in %s", directory)
                try:
                    listdir = os.listdir(directory)
                except Exception:
                    # WindowsError, FileNotFoundError
                    continue
                for name in listdir:
                    if name.startswith("openjpeg-") and os.path.isfile(
                        os.path.join(directory, name, "openjpeg.h")
                    ):
                        _dbg("Found openjpeg.h in %s/%s", (directory, name))
                        version = tuple(int(x) for x in name[9:].split("."))
                        if best_version is None or version > best_version:
                            best_version = version
                            best_path = os.path.join(directory, name)
                            _dbg(
                                "Best openjpeg version %s so far in %s",
                                (best_version, best_path),
                            )

            if best_version and _find_library_file(self, "openjp2"):
                # Add the directory to the include path so we can include
                # <openjpeg.h> rather than having to cope with the versioned
                # include path
                # FIXME (melvyn-sopacua):
                # At this point it's possible that best_path is already in
                # self.compiler.include_dirs. Should investigate how that is
                # possible.
                _add_directory(self.compiler.include_dirs, best_path, 0)
                feature.jpeg2000 = "openjp2"
                feature.openjpeg_version = ".".join(str(x) for x in best_version)

        if feature.want("imagequant"):
            _dbg("Looking for imagequant")
            if _find_include_file(self, "libimagequant.h"):
                if _find_library_file(self, "imagequant"):
                    feature.imagequant = "imagequant"
                elif _find_library_file(self, "libimagequant"):
                    feature.imagequant = "libimagequant"

        if feature.want("tiff"):
            _dbg("Looking for tiff")
            if _find_include_file(self, "tiff.h"):
                if _find_library_file(self, "tiff"):
                    feature.tiff = "tiff"
                if sys.platform in ["win32", "darwin"] and _find_library_file(
                    self, "libtiff"
                ):
                    feature.tiff = "libtiff"

        if feature.want("freetype"):
            _dbg("Looking for freetype")
            if _find_library_file(self, "freetype"):
                # look for freetype2 include files
                freetype_version = 0
                for subdir in self.compiler.include_dirs:
                    _dbg("Checking for include file %s in %s", ("ft2build.h", subdir))
                    if os.path.isfile(os.path.join(subdir, "ft2build.h")):
                        _dbg("Found %s in %s", ("ft2build.h", subdir))
                        freetype_version = 21
                        subdir = os.path.join(subdir, "freetype2")
                        break
                    subdir = os.path.join(subdir, "freetype2")
                    _dbg("Checking for include file %s in %s", ("ft2build.h", subdir))
                    if os.path.isfile(os.path.join(subdir, "ft2build.h")):
                        _dbg("Found %s in %s", ("ft2build.h", subdir))
                        freetype_version = 21
                        break
                if freetype_version:
                    feature.freetype = "freetype"
                    if subdir:
                        _add_directory(self.compiler.include_dirs, subdir, 0)

        if feature.want("lcms"):
            _dbg("Looking for lcms")
            if _find_include_file(self, "lcms2.h"):
                if _find_library_file(self, "lcms2"):
                    feature.lcms = "lcms2"
                elif _find_library_file(self, "lcms2_static"):
                    # alternate Windows name.
                    feature.lcms = "lcms2_static"

        if feature.want("webp"):
            _dbg("Looking for webp")
            if _find_include_file(self, "webp/encode.h") and _find_include_file(
                self, "webp/decode.h"
            ):
                # In Google's precompiled zip it is call "libwebp":
                if _find_library_file(self, "webp"):
                    feature.webp = "webp"
                elif _find_library_file(self, "libwebp"):
                    feature.webp = "libwebp"

        if feature.want("webpmux"):
            _dbg("Looking for webpmux")
            if _find_include_file(self, "webp/mux.h") and _find_include_file(
                self, "webp/demux.h"
            ):
                if _find_library_file(self, "webpmux") and _find_library_file(
                    self, "webpdemux"
                ):
                    feature.webpmux = "webpmux"
                if _find_library_file(self, "libwebpmux") and _find_library_file(
                    self, "libwebpdemux"
                ):
                    feature.webpmux = "libwebpmux"

        for f in feature:
            if not getattr(feature, f) and feature.require(f):
                if f in ("jpeg", "zlib"):
                    raise RequiredDependencyException(f)
                raise DependencyException(f)

        #
        # core library

        files = ["src/_imaging.c"]
        for src_file in _IMAGING:
            files.append("src/" + src_file + ".c")
        for src_file in _LIB_IMAGING:
            files.append(os.path.join("src/libImaging", src_file + ".c"))

        libs = self.add_imaging_libs.split()
        defs = []
        if feature.jpeg:
            libs.append(feature.jpeg)
            defs.append(("HAVE_LIBJPEG", None))
        if feature.jpeg2000:
            libs.append(feature.jpeg2000)
            defs.append(("HAVE_OPENJPEG", None))
            if sys.platform == "win32":
                defs.append(("OPJ_STATIC", None))
        if feature.zlib:
            libs.append(feature.zlib)
            defs.append(("HAVE_LIBZ", None))
        if feature.imagequant:
            libs.append(feature.imagequant)
            defs.append(("HAVE_LIBIMAGEQUANT", None))
        if feature.tiff:
            libs.append(feature.tiff)
            defs.append(("HAVE_LIBTIFF", None))
        if sys.platform == "win32":
            libs.extend(["kernel32", "user32", "gdi32"])
        if struct.unpack("h", b"\0\1")[0] == 1:
            defs.append(("WORDS_BIGENDIAN", None))

        if sys.platform == "win32" and not (PLATFORM_PYPY or PLATFORM_MINGW):
            defs.append(("PILLOW_VERSION", '"\\"%s\\""' % PILLOW_VERSION))
        else:
            defs.append(("PILLOW_VERSION", '"%s"' % PILLOW_VERSION))

        exts = [(Extension("PIL._imaging", files, libraries=libs, define_macros=defs))]

        #
        # additional libraries

        if feature.freetype:
            libs = ["freetype"]
            defs = []
            exts.append(
                Extension(
                    "PIL._imagingft",
                    ["src/_imagingft.c"],
                    libraries=libs,
                    define_macros=defs,
                )
            )

        if feature.lcms:
            extra = []
            if sys.platform == "win32":
                extra.extend(["user32", "gdi32"])
            exts.append(
                Extension(
                    "PIL._imagingcms",
                    ["src/_imagingcms.c"],
                    libraries=[feature.lcms] + extra,
                )
            )

        if feature.webp:
            libs = [feature.webp]
            defs = []

            if feature.webpmux:
                defs.append(("HAVE_WEBPMUX", None))
                libs.append(feature.webpmux)
                libs.append(feature.webpmux.replace("pmux", "pdemux"))

            exts.append(
                Extension(
                    "PIL._webp", ["src/_webp.c"], libraries=libs, define_macros=defs
                )
            )

        tk_libs = ["psapi"] if sys.platform == "win32" else []
        exts.append(
            Extension(
                "PIL._imagingtk",
                ["src/_imagingtk.c", "src/Tk/tkImaging.c"],
                include_dirs=["src/Tk"],
                libraries=tk_libs,
            )
        )

        exts.append(Extension("PIL._imagingmath", ["src/_imagingmath.c"]))
        exts.append(Extension("PIL._imagingmorph", ["src/_imagingmorph.c"]))

        self.extensions[:] = exts

        build_ext.build_extensions(self)

        #
        # sanity checks

        self.summary_report(feature)

    def summary_report(self, feature):

        print("-" * 68)
        print("PIL SETUP SUMMARY")
        print("-" * 68)
        print("version      Pillow %s" % PILLOW_VERSION)
        v = sys.version.split("[")
        print("platform     {} {}".format(sys.platform, v[0].strip()))
        for v in v[1:]:
            print("             [%s" % v.strip())
        print("-" * 68)

        options = [
            (feature.jpeg, "JPEG"),
            (feature.jpeg2000, "OPENJPEG (JPEG2000)", feature.openjpeg_version),
            (feature.zlib, "ZLIB (PNG/ZIP)"),
            (feature.imagequant, "LIBIMAGEQUANT"),
            (feature.tiff, "LIBTIFF"),
            (feature.freetype, "FREETYPE2"),
            (feature.lcms, "LITTLECMS2"),
            (feature.webp, "WEBP"),
            (feature.webpmux, "WEBPMUX"),
        ]

        all = 1
        for option in options:
            if option[0]:
                version = ""
                if len(option) >= 3 and option[2]:
                    version = " (%s)" % option[2]
                print("--- {} support available{}".format(option[1], version))
            else:
                print("*** %s support not available" % option[1])
                all = 0

        print("-" * 68)

        if not all:
            print("To add a missing option, make sure you have the required")
            print("library and headers.")
            print(
                "See https://pillow.readthedocs.io/en/latest/installation."
                "html#building-from-source"
            )
            print("")

        print("To check the build, run the selftest.py script.")
        print("")


def debug_build():
    return hasattr(sys, "gettotalrefcount")


needs_pytest = {"pytest", "test", "ptr"}.intersection(sys.argv)
pytest_runner = ["pytest-runner"] if needs_pytest else []

try:
    setup(
        name=NAME,
        version=PILLOW_VERSION,
        description="Python Imaging Library (Fork)",
        long_description=_read("README.rst").decode("utf-8"),
        license="HPND",
        author="Alex Clark (PIL Fork Author)",
        author_email="aclark@python-pillow.org",
        url="http://python-pillow.org",
        classifiers=[
            "Development Status :: 6 - Mature",
            "License :: OSI Approved :: Historical Permission Notice and Disclaimer (HPND)",  # noqa: E501
            "Programming Language :: Python :: 3",
            "Programming Language :: Python :: 3.5",
            "Programming Language :: Python :: 3.6",
            "Programming Language :: Python :: 3.7",
<<<<<<< HEAD
            "Programming Language :: Python :: 3 :: Only",
=======
            "Programming Language :: Python :: 3.8",
>>>>>>> 710a5207
            "Programming Language :: Python :: Implementation :: CPython",
            "Programming Language :: Python :: Implementation :: PyPy",
            "Topic :: Multimedia :: Graphics",
            "Topic :: Multimedia :: Graphics :: Capture :: Digital Camera",
            "Topic :: Multimedia :: Graphics :: Capture :: Screen Capture",
            "Topic :: Multimedia :: Graphics :: Graphics Conversion",
            "Topic :: Multimedia :: Graphics :: Viewers",
        ],
        python_requires=">=3.5",
        cmdclass={"build_ext": pil_build_ext},
        ext_modules=[Extension("PIL._imaging", ["_imaging.c"])],
        include_package_data=True,
        setup_requires=pytest_runner,
        tests_require=["pytest"],
        packages=["PIL"],
        package_dir={"": "src"},
        keywords=["Imaging"],
        zip_safe=not (debug_build() or PLATFORM_MINGW),
    )
except RequiredDependencyException as err:
    msg = """

The headers or library files could not be found for %s,
a required dependency when compiling Pillow from source.

Please see the install instructions at:
   https://pillow.readthedocs.io/en/latest/installation.html

""" % (
        str(err)
    )
    sys.stderr.write(msg)
    raise RequiredDependencyException(msg)
except DependencyException as err:
    msg = """

The headers or library files could not be found for %s,
which was requested by the option flag --enable-%s

""" % (
        str(err),
        str(err),
    )
    sys.stderr.write(msg)
    raise DependencyException(msg)<|MERGE_RESOLUTION|>--- conflicted
+++ resolved
@@ -19,15 +19,7 @@
 
 from setuptools import Extension, setup
 
-<<<<<<< HEAD
-if sys.platform == "win32" and sys.version_info >= (3, 8):
-=======
-# monkey patch import hook. Even though flake8 says it's not used, it is.
-# comment this out to disable multi threaded builds.
-import mp_compile
-
 if sys.platform == "win32" and sys.version_info >= (3, 9):
->>>>>>> 710a5207
     warnings.warn(
         "Pillow does not yet support Python {}.{} and does not yet provide "
         "prebuilt Windows binaries. We do not recommend building from "
@@ -870,11 +862,8 @@
             "Programming Language :: Python :: 3.5",
             "Programming Language :: Python :: 3.6",
             "Programming Language :: Python :: 3.7",
-<<<<<<< HEAD
+            "Programming Language :: Python :: 3.8",
             "Programming Language :: Python :: 3 :: Only",
-=======
-            "Programming Language :: Python :: 3.8",
->>>>>>> 710a5207
             "Programming Language :: Python :: Implementation :: CPython",
             "Programming Language :: Python :: Implementation :: PyPy",
             "Topic :: Multimedia :: Graphics",
