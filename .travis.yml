language:
  - objective-c

env:
  global: LATEST_TAG=1
  matrix:
<<<<<<< HEAD
    - VERSION=2.6.9
=======
>>>>>>> 7ae7fd86
    - VERSION=2.7.8
    - VERSION=3.2.5
    - VERSION=3.3.5
    - VERSION=3.4.1

install:
    - source run_install.sh
    - get_python_environment macpython $VERSION venv
    - pip install delocate
    - cd Pillow
    - if [ -n "$LATEST_TAG" ]; then
      git fetch ;
      git fetch --tags ;
      git checkout `../terryfy/git-latest-tag` ;
      fi
    - python setup.py bdist_wheel
    - delocate-wheel dist/*.whl
    - rename_wheels dist/*.whl
    - pip install dist/*.whl
    - cd ..

script:
    - cd Pillow
    - python selftest.py --installed
    - cd ..

before_deploy: cd Pillow/dist
deploy:
  provider: cloudfiles
  username: travis-worker
  api_key:
    secure: ZcwPFUNQlkSXqy7QRbgJsDwK0feE5ju3ISEbYcjl+zG/C8h/vZVOJpoG4PaeOrTRb2k4VaG/zPM4mN1JJKo4qR4c4X4hHY+sPldiD86ubT0tOPD6Mrm9xgu3KBOIg7OO5uiS6VppGkS/G/zfmMiFl97nxfwp9ecsXdKRieiw2kI=
  region: ORD
  container: wheels
  skip_cleanup: true<|MERGE_RESOLUTION|>--- conflicted
+++ resolved
@@ -4,10 +4,7 @@
 env:
   global: LATEST_TAG=1
   matrix:
-<<<<<<< HEAD
-    - VERSION=2.6.9
-=======
->>>>>>> 7ae7fd86
+    - VERSION=2.6.6
     - VERSION=2.7.8
     - VERSION=3.2.5
     - VERSION=3.3.5
