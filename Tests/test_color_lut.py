--- conflicted
+++ resolved
@@ -122,75 +122,9 @@
     ) -> None:
         im = Image.new("RGB", (10, 10), 0)
         assert im.im is not None
-<<<<<<< HEAD
-
-        im.im.color_lut_3d(
-            "RGB", Image.Resampling.BILINEAR, *self.generate_identity_table(3, 3)
-        )
-
-        im.im.color_lut_3d(
-            "CMYK", Image.Resampling.BILINEAR, *self.generate_identity_table(4, 3)
-        )
-
-=======
->>>>>>> 082e3234
         im.im.color_lut_3d(
             lut_mode,
             Image.Resampling.BILINEAR,
-<<<<<<< HEAD
-            *self.generate_identity_table(3, (2, 3, 3)),
-        )
-
-        im.im.color_lut_3d(
-            "RGB",
-            Image.Resampling.BILINEAR,
-            *self.generate_identity_table(3, (65, 3, 3)),
-        )
-
-        im.im.color_lut_3d(
-            "RGB",
-            Image.Resampling.BILINEAR,
-            *self.generate_identity_table(3, (3, 65, 3)),
-        )
-
-        im.im.color_lut_3d(
-            "RGB",
-            Image.Resampling.BILINEAR,
-            *self.generate_identity_table(3, (3, 3, 65)),
-        )
-
-    def test_wrong_mode(self) -> None:
-        with pytest.raises(ValueError, match="wrong mode"):
-            im = Image.new("L", (10, 10), 0)
-            assert im.im is not None
-            im.im.color_lut_3d(
-                "RGB", Image.Resampling.BILINEAR, *self.generate_identity_table(3, 3)
-            )
-
-        with pytest.raises(ValueError, match="wrong mode"):
-            im = Image.new("RGB", (10, 10), 0)
-            assert im.im is not None
-            im.im.color_lut_3d(
-                "L", Image.Resampling.BILINEAR, *self.generate_identity_table(3, 3)
-            )
-
-        with pytest.raises(ValueError, match="wrong mode"):
-            im = Image.new("L", (10, 10), 0)
-            assert im.im is not None
-            im.im.color_lut_3d(
-                "L", Image.Resampling.BILINEAR, *self.generate_identity_table(3, 3)
-            )
-
-        with pytest.raises(ValueError, match="wrong mode"):
-            im = Image.new("RGB", (10, 10), 0)
-            assert im.im is not None
-            im.im.color_lut_3d(
-                "RGBA", Image.Resampling.BILINEAR, *self.generate_identity_table(3, 3)
-            )
-
-        with pytest.raises(ValueError, match="wrong mode"):
-            im = Image.new("RGB", (10, 10), 0)
-=======
             *self.generate_identity_table(table_channels, table_size),
         )
 
@@ -209,7 +143,6 @@
     ) -> None:
         with pytest.raises(ValueError, match="wrong mode"):
             im = Image.new(image_mode, (10, 10), 0)
->>>>>>> 082e3234
             assert im.im is not None
             im.im.color_lut_3d(
                 lut_mode,
@@ -217,31 +150,6 @@
                 *self.generate_identity_table(table_channels, table_size),
             )
 
-<<<<<<< HEAD
-    def test_correct_mode(self) -> None:
-        im = Image.new("RGBA", (10, 10), 0)
-        assert im.im is not None
-        im.im.color_lut_3d(
-            "RGBA", Image.Resampling.BILINEAR, *self.generate_identity_table(3, 3)
-        )
-
-        im = Image.new("RGBA", (10, 10), 0)
-        assert im.im is not None
-        im.im.color_lut_3d(
-            "RGBA", Image.Resampling.BILINEAR, *self.generate_identity_table(4, 3)
-        )
-
-        im = Image.new("RGB", (10, 10), 0)
-        assert im.im is not None
-        im.im.color_lut_3d(
-            "HSV", Image.Resampling.BILINEAR, *self.generate_identity_table(3, 3)
-        )
-
-        im = Image.new("RGB", (10, 10), 0)
-        assert im.im is not None
-        im.im.color_lut_3d(
-            "RGBA", Image.Resampling.BILINEAR, *self.generate_identity_table(4, 3)
-=======
     @pytest.mark.parametrize(
         "image_mode, lut_mode, table_channels, table_size",
         [
@@ -260,7 +168,6 @@
             lut_mode,
             Image.Resampling.BILINEAR,
             *self.generate_identity_table(table_channels, table_size),
->>>>>>> 082e3234
         )
 
     def test_identities(self) -> None:
