--- conflicted
+++ resolved
@@ -1,6 +1,5 @@
 from __future__ import annotations
 
-import os
 import struct
 from io import BytesIO
 
@@ -73,12 +72,7 @@
         font.getmask("A" * 1_000_000)
 
 
-<<<<<<< HEAD
-@pytest.mark.timeout(4)
-@pytest.mark.xfail("PILLOW_VALGRIND_TEST" in os.environ, reason="Valgrind is slower")
-=======
 @timeout_unless_slower_valgrind(4)
->>>>>>> 5a04b958
 def test_oom() -> None:
     glyph = struct.pack(
         ">hhhhhhhhhh", 1, 0, -32767, -32767, 32767, 32767, -32767, -32767, 32767, 32767
