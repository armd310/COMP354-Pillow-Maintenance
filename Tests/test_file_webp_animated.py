--- conflicted
+++ resolved
@@ -1,13 +1,7 @@
 import pytest
 from PIL import Image
 
-<<<<<<< HEAD
-from .helper import assert_image_equal, assert_image_similar, is_big_endian, on_ci
-
-_webp = pytest.importorskip("PIL._webp", reason="WebP support not installed")
-=======
 from .helper import (
-    PillowTestCase,
     assert_image_equal,
     assert_image_similar,
     is_big_endian,
@@ -15,115 +9,10 @@
     skip_unless_feature,
 )
 
-
-@skip_unless_feature("webp")
-@skip_unless_feature("webp_anim")
-class TestFileWebpAnimation(PillowTestCase):
-    def test_n_frames(self):
-        """
-        Ensure that WebP format sets n_frames and is_animated
-        attributes correctly.
-        """
-
-        with Image.open("Tests/images/hopper.webp") as im:
-            self.assertEqual(im.n_frames, 1)
-            self.assertFalse(im.is_animated)
-
-        with Image.open("Tests/images/iss634.webp") as im:
-            self.assertEqual(im.n_frames, 42)
-            self.assertTrue(im.is_animated)
-
-    @pytest.mark.xfail(is_big_endian() and on_ci(), reason="Fails on big-endian")
-    def test_write_animation_L(self):
-        """
-        Convert an animated GIF to animated WebP, then compare the
-        frame count, and first and last frames to ensure they're
-        visually similar.
-        """
-
-        with Image.open("Tests/images/iss634.gif") as orig:
-            self.assertGreater(orig.n_frames, 1)
-
-            temp_file = self.tempfile("temp.webp")
-            orig.save(temp_file, save_all=True)
-            with Image.open(temp_file) as im:
-                self.assertEqual(im.n_frames, orig.n_frames)
-
-                # Compare first and last frames to the original animated GIF
-                orig.load()
-                im.load()
-                assert_image_similar(im, orig.convert("RGBA"), 25.0)
-                orig.seek(orig.n_frames - 1)
-                im.seek(im.n_frames - 1)
-                orig.load()
-                im.load()
-                assert_image_similar(im, orig.convert("RGBA"), 25.0)
-
-    @pytest.mark.xfail(is_big_endian() and on_ci(), reason="Fails on big-endian")
-    def test_write_animation_RGB(self):
-        """
-        Write an animated WebP from RGB frames, and ensure the frames
-        are visually similar to the originals.
-        """
-
-        def check(temp_file):
-            with Image.open(temp_file) as im:
-                self.assertEqual(im.n_frames, 2)
-
-                # Compare first frame to original
-                im.load()
-                assert_image_equal(im, frame1.convert("RGBA"))
-
-                # Compare second frame to original
-                im.seek(1)
-                im.load()
-                assert_image_equal(im, frame2.convert("RGBA"))
-
-        with Image.open("Tests/images/anim_frame1.webp") as frame1:
-            with Image.open("Tests/images/anim_frame2.webp") as frame2:
-                temp_file1 = self.tempfile("temp.webp")
-                frame1.copy().save(
-                    temp_file1, save_all=True, append_images=[frame2], lossless=True
-                )
-                check(temp_file1)
-
-                # Tests appending using a generator
-                def imGenerator(ims):
-                    yield from ims
-
-                temp_file2 = self.tempfile("temp_generator.webp")
-                frame1.copy().save(
-                    temp_file2,
-                    save_all=True,
-                    append_images=imGenerator([frame2]),
-                    lossless=True,
-                )
-                check(temp_file2)
-
-    def test_timestamp_and_duration(self):
-        """
-        Try passing a list of durations, and make sure the encoded
-        timestamps and durations are correct.
-        """
-
-        durations = [0, 10, 20, 30, 40]
-        temp_file = self.tempfile("temp.webp")
-        with Image.open("Tests/images/anim_frame1.webp") as frame1:
-            with Image.open("Tests/images/anim_frame2.webp") as frame2:
-                frame1.save(
-                    temp_file,
-                    save_all=True,
-                    append_images=[frame2, frame1, frame2, frame1],
-                    duration=durations,
-                )
->>>>>>> 79859f02
-
-
-def setup_module():
-    if not _webp.HAVE_WEBPANIM:
-        pytest.skip(
-            "WebP library does not contain animation support, not testing animation"
-        )
+pytestmark = [
+    skip_unless_feature("webp"),
+    skip_unless_feature("webp_anim"),
+]
 
 
 def test_n_frames():
