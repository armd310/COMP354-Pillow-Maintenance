--- conflicted
+++ resolved
@@ -36,7 +36,13 @@
             assert im.load()[0, 0] == (255, 255, 255)
 
 
-<<<<<<< HEAD
+def test_load_zero_inch() -> None:
+    b = BytesIO(b"\xd7\xcd\xc6\x9a\x00\x00" + b"\x00" * 10)
+    with pytest.raises(ValueError):
+        with Image.open(b):
+            pass
+
+
 @pytest.mark.skipif(sys.maxsize <= 2**32, reason="Requires 64-bit system")
 def test_render() -> None:
     with open("Tests/images/drawing.emf", "rb") as fp:
@@ -45,13 +51,6 @@
     with Image.open(b) as im:
         if hasattr(Image.core, "drawwmf"):
             assert_image_equal_tofile(im, "Tests/images/drawing.emf")
-=======
-def test_load_zero_inch() -> None:
-    b = BytesIO(b"\xd7\xcd\xc6\x9a\x00\x00" + b"\x00" * 10)
-    with pytest.raises(ValueError):
-        with Image.open(b):
-            pass
->>>>>>> cbc55c46
 
 
 def test_register_handler(tmp_path: Path) -> None:
