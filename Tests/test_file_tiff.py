--- conflicted
+++ resolved
@@ -83,7 +83,8 @@
         try:
             Image.open('Tests/images/hopper_bad_exif.jpg')._getexif()
         except struct.error:
-            self.fail("Bad EXIF data should not pass incorrect values to _binary unpack")
+            self.fail("Bad EXIF data should not pass incorrect values to "
+                      "_binary unpack")
 
     def test_little_endian(self):
         im = Image.open('Tests/images/16bit.cropped.tif')
@@ -320,21 +321,6 @@
         # Assert
         self.assertEqual(ret, [0, 1])
 
-<<<<<<< HEAD
-    def test_save_tiff_with_jpegtables(self):
-        # Arrange
-        outfile = self.tempfile("temp.tif")
-
-        # Created with ImageMagick: convert hopper.jpg hopper_jpg.tif
-        # Contains JPEGTables (347) tag
-        infile = "Tests/images/hopper_jpg.tif"
-        im = Image.open(infile)
-
-        # Act / Assert
-        # Should not raise UnicodeDecodeError or anything else
-        im.save(outfile)
-
-=======
     def test_4bit(self):
         # Arrange
         test_file = "Tests/images/hopper_gray_4bpp.tif"
@@ -400,7 +386,19 @@
         self.assertEqual(im.tag.tags[X_RESOLUTION][0][0], 36)
         self.assertEqual(im.tag.tags[Y_RESOLUTION][0][0], 72)
 
->>>>>>> e9a359ce
+    def test_save_tiff_with_jpegtables(self):
+        # Arrange
+        outfile = self.tempfile("temp.tif")
+
+        # Created with ImageMagick: convert hopper.jpg hopper_jpg.tif
+        # Contains JPEGTables (347) tag
+        infile = "Tests/images/hopper_jpg.tif"
+        im = Image.open(infile)
+
+        # Act / Assert
+        # Should not raise UnicodeDecodeError or anything else
+        im.save(outfile)
+
 
 if __name__ == '__main__':
     unittest.main()
