from __future__ import annotations

import os
import warnings
from collections.abc import Generator
from io import BytesIO
from pathlib import Path
from types import ModuleType

import pytest

from PIL import (
    Image,
    ImageFile,
    JpegImagePlugin,
    TiffImagePlugin,
    UnidentifiedImageError,
)
from PIL.TiffImagePlugin import RESOLUTION_UNIT, X_RESOLUTION, Y_RESOLUTION

from .helper import (
    assert_image_equal,
    assert_image_equal_tofile,
    assert_image_similar,
    assert_image_similar_tofile,
    hopper,
    is_pypy,
    is_win32,
    timeout_unless_slower_valgrind,
)

ElementTree: ModuleType | None
try:
    from defusedxml import ElementTree
except ImportError:
    ElementTree = None


class TestFileTiff:
    def test_sanity(self, tmp_path: Path) -> None:
        filename = tmp_path / "temp.tif"

        hopper("RGB").save(filename)

        with Image.open(filename) as im:
            im.load()
        assert im.mode == "RGB"
        assert im.size == (128, 128)
        assert im.format == "TIFF"

        hopper("1").save(filename)
        with Image.open(filename):
            pass

        hopper("L").save(filename)
        with Image.open(filename):
            pass

        hopper("P").save(filename)
        with Image.open(filename):
            pass

        hopper("RGB").save(filename)
        with Image.open(filename):
            pass

        hopper("I").save(filename)
        with Image.open(filename):
            pass

    @pytest.mark.skipif(is_pypy(), reason="Requires CPython")
    def test_unclosed_file(self) -> None:
        def open_test_image() -> None:
            im = Image.open("Tests/images/multipage.tiff")
            im.load()

        with pytest.warns(ResourceWarning):
            open_test_image()

    def test_closed_file(self) -> None:
        with warnings.catch_warnings():
            warnings.simplefilter("error")

            im = Image.open("Tests/images/multipage.tiff")
            im.load()
            im.close()

    def test_seek_after_close(self) -> None:
        im = Image.open("Tests/images/multipage.tiff")
        assert isinstance(im, TiffImagePlugin.TiffImageFile)
        im.close()

        with pytest.raises(ValueError):
            im.n_frames
        with pytest.raises(ValueError):
            im.seek(1)

    def test_context_manager(self) -> None:
        with warnings.catch_warnings():
            warnings.simplefilter("error")

            with Image.open("Tests/images/multipage.tiff") as im:
                im.load()

    def test_mac_tiff(self) -> None:
        # Read RGBa images from macOS [@PIL136]

        filename = "Tests/images/pil136.tiff"
        with Image.open(filename) as im:
            assert im.mode == "RGBA"
            assert im.size == (55, 43)
            assert im.tile == [("raw", (0, 0, 55, 43), 8, ("RGBa", 0, 1))]
            im.load()

            assert_image_similar_tofile(im, "Tests/images/pil136.png", 1)

    def test_bigtiff(self, tmp_path: Path) -> None:
        with Image.open("Tests/images/hopper_bigtiff.tif") as im:
            assert_image_equal_tofile(im, "Tests/images/hopper.tif")

        with Image.open("Tests/images/hopper_bigtiff.tif") as im:
            outfile = tmp_path / "temp.tif"
            assert isinstance(im, TiffImagePlugin.TiffImageFile)
            im.save(outfile, save_all=True, append_images=[im], tiffinfo=im.tag_v2)

    def test_bigtiff_save(self, tmp_path: Path) -> None:
        outfile = tmp_path / "temp.tif"
        im = hopper()
        im.save(outfile, big_tiff=True)

        with Image.open(outfile) as reloaded:
            assert isinstance(reloaded, TiffImagePlugin.TiffImageFile)
            assert reloaded.tag_v2._bigtiff is True

        im.save(outfile, save_all=True, append_images=[im], big_tiff=True)

        with Image.open(outfile) as reloaded:
            assert isinstance(reloaded, TiffImagePlugin.TiffImageFile)
            assert reloaded.tag_v2._bigtiff is True

    def test_seek_too_large(self) -> None:
        with pytest.raises(ValueError, match="Unable to seek to frame"):
            Image.open("Tests/images/seek_too_large.tif")

    def test_set_legacy_api(self) -> None:
        ifd = TiffImagePlugin.ImageFileDirectory_v2()
        with pytest.raises(Exception, match="Not allowing setting of legacy api"):
            ifd.legacy_api = False

    def test_xyres_tiff(self) -> None:
        filename = "Tests/images/pil168.tif"
        with Image.open(filename) as im:
            assert isinstance(im, TiffImagePlugin.TiffImageFile)

            # legacy api
            assert isinstance(im.tag[X_RESOLUTION][0], tuple)
            assert isinstance(im.tag[Y_RESOLUTION][0], tuple)

            # v2 api
            assert isinstance(im.tag_v2[X_RESOLUTION], TiffImagePlugin.IFDRational)
            assert isinstance(im.tag_v2[Y_RESOLUTION], TiffImagePlugin.IFDRational)

            assert im.info["dpi"] == (72.0, 72.0)

    def test_xyres_fallback_tiff(self) -> None:
        filename = "Tests/images/compression.tif"
        with Image.open(filename) as im:
            assert isinstance(im, TiffImagePlugin.TiffImageFile)

            # v2 api
            assert isinstance(im.tag_v2[X_RESOLUTION], TiffImagePlugin.IFDRational)
            assert isinstance(im.tag_v2[Y_RESOLUTION], TiffImagePlugin.IFDRational)
            with pytest.raises(KeyError):
                im.tag_v2[RESOLUTION_UNIT]

            # Legacy.
            assert im.info["resolution"] == (100.0, 100.0)
            # Fallback "inch".
            assert im.info["dpi"] == (100.0, 100.0)

    def test_int_resolution(self) -> None:
        filename = "Tests/images/pil168.tif"
        with Image.open(filename) as im:
            assert isinstance(im, TiffImagePlugin.TiffImageFile)

            # Try to read a file where X,Y_RESOLUTION are ints
            im.tag_v2[X_RESOLUTION] = 71
            im.tag_v2[Y_RESOLUTION] = 71
            im._setup()
            assert im.info["dpi"] == (71.0, 71.0)

    @pytest.mark.parametrize(
        "resolution_unit, dpi",
        [(None, 72.8), (2, 72.8), (3, 184.912)],
    )
    def test_load_float_dpi(self, resolution_unit: int | None, dpi: float) -> None:
        with Image.open(
            "Tests/images/hopper_float_dpi_" + str(resolution_unit) + ".tif"
        ) as im:
            assert isinstance(im, TiffImagePlugin.TiffImageFile)
            assert im.tag_v2.get(RESOLUTION_UNIT) == resolution_unit
            assert im.info["dpi"] == (dpi, dpi)

    def test_save_float_dpi(self, tmp_path: Path) -> None:
        outfile = tmp_path / "temp.tif"
        with Image.open("Tests/images/hopper.tif") as im:
            dpi = (72.2, 72.2)
            im.save(outfile, dpi=dpi)

            with Image.open(outfile) as reloaded:
                assert reloaded.info["dpi"] == dpi

    def test_save_setting_missing_resolution(self) -> None:
        b = BytesIO()
        with Image.open("Tests/images/10ct_32bit_128.tiff") as im:
            im.save(b, format="tiff", resolution=123.45)
        with Image.open(b) as im:
            assert isinstance(im, TiffImagePlugin.TiffImageFile)
            assert im.tag_v2[X_RESOLUTION] == 123.45
            assert im.tag_v2[Y_RESOLUTION] == 123.45

    def test_invalid_file(self) -> None:
        invalid_file = "Tests/images/flower.jpg"

        with pytest.raises(SyntaxError):
            TiffImagePlugin.TiffImageFile(invalid_file)

        TiffImagePlugin.PREFIXES.append(b"\xff\xd8\xff\xe0")
        with pytest.raises(SyntaxError):
            TiffImagePlugin.TiffImageFile(invalid_file)
        TiffImagePlugin.PREFIXES.pop()

    def test_bad_exif(self) -> None:
        with Image.open("Tests/images/hopper_bad_exif.jpg") as im:
            assert isinstance(im, JpegImagePlugin.JpegImageFile)

            # Should not raise struct.error.
            with pytest.warns(UserWarning):
                im._getexif()

    def test_save_rgba(self, tmp_path: Path) -> None:
        im = hopper("RGBA")
        outfile = tmp_path / "temp.tif"
        im.save(outfile)

    def test_save_unsupported_mode(self, tmp_path: Path) -> None:
        im = hopper("HSV")
        outfile = tmp_path / "temp.tif"
        with pytest.raises(OSError):
            im.save(outfile)

    def test_8bit_s(self) -> None:
        with Image.open("Tests/images/8bit.s.tif") as im:
            im.load()
            assert im.mode == "L"
            assert im.getpixel((50, 50)) == 184

    def test_little_endian(self) -> None:
        with Image.open("Tests/images/16bit.cropped.tif") as im:
            assert im.getpixel((0, 0)) == 480
            assert im.mode == "I;16"

            b = im.tobytes()
        # Bytes are in image native order (little endian)
        assert b[0] == ord(b"\xe0")
        assert b[1] == ord(b"\x01")

    def test_big_endian(self) -> None:
        with Image.open("Tests/images/16bit.MM.cropped.tif") as im:
            assert im.getpixel((0, 0)) == 480
            assert im.mode == "I;16B"

            b = im.tobytes()
        # Bytes are in image native order (big endian)
        assert b[0] == ord(b"\x01")
        assert b[1] == ord(b"\xe0")

    def test_16bit_r(self) -> None:
        with Image.open("Tests/images/16bit.r.tif") as im:
            assert im.getpixel((0, 0)) == 480
            assert im.mode == "I;16"

            b = im.tobytes()
        assert b[0] == ord(b"\xe0")
        assert b[1] == ord(b"\x01")

    def test_16bit_s(self) -> None:
        with Image.open("Tests/images/16bit.s.tif") as im:
            im.load()
            assert im.mode == "I"
            assert im.getpixel((0, 0)) == 32767
            assert im.getpixel((0, 1)) == 0

    def test_12bit_rawmode(self) -> None:
        """Are we generating the same interpretation
        of the image as Imagemagick is?"""

        with Image.open("Tests/images/12bit.cropped.tif") as im:
            # to make the target --
            # convert 12bit.cropped.tif -depth 16 tmp.tif
            # convert tmp.tif -evaluate RightShift 4 12in16bit2.tif
            # imagemagick will auto scale so that a 12bit FFF is 16bit FFF0,
            # so we need to unshift so that the integer values are the same.

            assert_image_equal_tofile(im, "Tests/images/12in16bit.tif")

    def test_32bit_float(self) -> None:
        # Issue 614, specific 32-bit float format
        path = "Tests/images/10ct_32bit_128.tiff"
        with Image.open(path) as im:
            im.load()

            assert im.getpixel((0, 0)) == -0.4526388943195343
            assert im.getextrema() == (-3.140936851501465, 3.140684127807617)

    def test_unknown_pixel_mode(self) -> None:
        with pytest.raises(OSError):
            with Image.open("Tests/images/hopper_unknown_pixel_mode.tif"):
                pass

    @pytest.mark.parametrize(
        "path, n_frames",
        (
            ("Tests/images/multipage-lastframe.tif", 1),
            ("Tests/images/multipage.tiff", 3),
        ),
    )
    def test_n_frames(self, path: str, n_frames: int) -> None:
        with Image.open(path) as im:
            assert isinstance(im, TiffImagePlugin.TiffImageFile)
            assert im.n_frames == n_frames
            assert im.is_animated == (n_frames != 1)

    def test_eoferror(self) -> None:
        with Image.open("Tests/images/multipage-lastframe.tif") as im:
            assert isinstance(im, TiffImagePlugin.TiffImageFile)
            n_frames = im.n_frames

            # Test seeking past the last frame
            with pytest.raises(EOFError):
                im.seek(n_frames)
            assert im.tell() < n_frames

            # Test that seeking to the last frame does not raise an error
            im.seek(n_frames - 1)

    def test_multipage(self) -> None:
        # issue #862
        with Image.open("Tests/images/multipage.tiff") as im:
            # file is a multipage tiff: 10x10 green, 10x10 red, 20x20 blue

            im.seek(0)
            assert im.size == (10, 10)
            assert im.convert("RGB").getpixel((0, 0)) == (0, 128, 0)

            im.seek(1)
            im.load()
            assert im.size == (10, 10)
            assert im.convert("RGB").getpixel((0, 0)) == (255, 0, 0)

            im.seek(0)
            im.load()
            assert im.size == (10, 10)
            assert im.convert("RGB").getpixel((0, 0)) == (0, 128, 0)

            im.seek(2)
            im.load()
            assert im.size == (20, 20)
            assert im.convert("RGB").getpixel((0, 0)) == (0, 0, 255)

    def test_multipage_last_frame(self) -> None:
        with Image.open("Tests/images/multipage-lastframe.tif") as im:
            im.load()
            assert im.size == (20, 20)
            assert im.convert("RGB").getpixel((0, 0)) == (0, 0, 255)

    def test_frame_order(self) -> None:
        # A frame can't progress to itself after reading
        with Image.open("Tests/images/multipage_single_frame_loop.tiff") as im:
            assert isinstance(im, TiffImagePlugin.TiffImageFile)
            assert im.n_frames == 1

        # A frame can't progress to a frame that has already been read
        with Image.open("Tests/images/multipage_multiple_frame_loop.tiff") as im:
            assert isinstance(im, TiffImagePlugin.TiffImageFile)
            assert im.n_frames == 2

        # Frames don't have to be in sequence
        with Image.open("Tests/images/multipage_out_of_order.tiff") as im:
            assert isinstance(im, TiffImagePlugin.TiffImageFile)
            assert im.n_frames == 3

    def test___str__(self) -> None:
        filename = "Tests/images/pil136.tiff"
        with Image.open(filename) as im:
            assert isinstance(im, TiffImagePlugin.TiffImageFile)

            # Act
            ret = str(im.ifd)

            # Assert
            assert isinstance(ret, str)

    def test_dict(self) -> None:
        # Arrange
        filename = "Tests/images/pil136.tiff"
        with Image.open(filename) as im:
            assert isinstance(im, TiffImagePlugin.TiffImageFile)

            # v2 interface
            v2_tags = {
                256: 55,
                257: 43,
                258: (8, 8, 8, 8),
                259: 1,
                262: 2,
                296: 2,
                273: (8,),
                338: (1,),
                277: 4,
                279: (9460,),
                282: 72.0,
                283: 72.0,
                284: 1,
            }
            assert dict(im.tag_v2) == v2_tags

            # legacy interface
            legacy_tags = {
                256: (55,),
                257: (43,),
                258: (8, 8, 8, 8),
                259: (1,),
                262: (2,),
                296: (2,),
                273: (8,),
                338: (1,),
                277: (4,),
                279: (9460,),
                282: ((720000, 10000),),
                283: ((720000, 10000),),
                284: (1,),
            }
            assert dict(im.tag) == legacy_tags

    def test__delitem__(self) -> None:
        filename = "Tests/images/pil136.tiff"
        with Image.open(filename) as im:
            assert isinstance(im, TiffImagePlugin.TiffImageFile)
            len_before = len(dict(im.ifd))
            del im.ifd[256]
            len_after = len(dict(im.ifd))
            assert len_before == len_after + 1

    @pytest.mark.parametrize("legacy_api", (False, True))
    def test_load_byte(self, legacy_api: bool) -> None:
        ifd = TiffImagePlugin.ImageFileDirectory_v2()
        data = b"abc"
        ret = ifd.load_byte(data, legacy_api)
        assert ret == b"abc"

    def test_load_string(self) -> None:
        ifd = TiffImagePlugin.ImageFileDirectory_v2()
        data = b"abc\0"
        ret = ifd.load_string(data, False)
        assert ret == "abc"

    def test_load_float(self) -> None:
        ifd = TiffImagePlugin.ImageFileDirectory_v2()
        data = b"abcdabcd"
        ret = getattr(ifd, "load_float")(data, False)
        assert ret == (1.6777999408082104e22, 1.6777999408082104e22)

    def test_load_double(self) -> None:
        ifd = TiffImagePlugin.ImageFileDirectory_v2()
        data = b"abcdefghabcdefgh"
        ret = getattr(ifd, "load_double")(data, False)
        assert ret == (8.540883223036124e194, 8.540883223036124e194)

    def test_ifd_tag_type(self) -> None:
        with Image.open("Tests/images/ifd_tag_type.tiff") as im:
            assert isinstance(im, TiffImagePlugin.TiffImageFile)
            assert 0x8825 in im.tag_v2

    def test_exif(self, tmp_path: Path) -> None:
        def check_exif(exif: Image.Exif) -> None:
            assert sorted(exif.keys()) == [
                256,
                257,
                258,
                259,
                262,
                271,
                272,
                273,
                277,
                278,
                279,
                282,
                283,
                284,
                296,
                297,
                305,
                339,
                700,
                34665,
                34853,
                50735,
            ]
            assert exif[256] == 640
            assert exif[271] == "FLIR"

            gps = exif.get_ifd(0x8825)
            assert list(gps.keys()) == [0, 1, 2, 3, 4, 5, 6, 18]
            assert gps[0] == b"\x03\x02\x00\x00"
            assert gps[18] == "WGS-84"

        outfile = tmp_path / "temp.tif"
        with Image.open("Tests/images/ifd_tag_type.tiff") as im:
            exif = im.getexif()
            check_exif(exif)

            im.save(outfile, exif=exif)

        outfile2 = tmp_path / "temp2.tif"
        with Image.open(outfile) as im:
            exif = im.getexif()
            check_exif(exif)

            im.save(outfile2, exif=exif.tobytes())

        with Image.open(outfile2) as im:
            exif = im.getexif()
            check_exif(exif)

    def test_modify_exif(self, tmp_path: Path) -> None:
        outfile = tmp_path / "temp.tif"
        with Image.open("Tests/images/ifd_tag_type.tiff") as im:
            exif = im.getexif()
            exif[264] = 100

            im.save(outfile, exif=exif)

        with Image.open(outfile) as im:
            exif = im.getexif()
            assert exif[264] == 100

    def test_reload_exif_after_seek(self) -> None:
        with Image.open("Tests/images/multipage.tiff") as im:
            exif = im.getexif()
            del exif[256]
            im.seek(1)

            assert 256 in exif

    def test_exif_frames(self) -> None:
        # Test that EXIF data can change across frames
        with Image.open("Tests/images/g4-multi.tiff") as im:
            assert im.getexif()[273] == (328, 815)

            im.seek(1)
            assert im.getexif()[273] == (1408, 1907)

    @pytest.mark.parametrize("mode", ("1", "L"))
    def test_photometric(self, mode: str, tmp_path: Path) -> None:
        filename = tmp_path / "temp.tif"
        im = hopper(mode)
        im.save(filename, tiffinfo={262: 0})
        with Image.open(filename) as reloaded:
            assert isinstance(reloaded, TiffImagePlugin.TiffImageFile)
            assert reloaded.tag_v2[262] == 0
            assert_image_equal(im, reloaded)

    def test_seek(self) -> None:
        filename = "Tests/images/pil136.tiff"
        with Image.open(filename) as im:
            im.seek(0)
            assert im.tell() == 0

    def test_seek_eof(self) -> None:
        filename = "Tests/images/pil136.tiff"
        with Image.open(filename) as im:
            assert im.tell() == 0
            with pytest.raises(EOFError):
                im.seek(-1)
            with pytest.raises(EOFError):
                im.seek(1)

    def test__limit_rational_int(self) -> None:
        from PIL.TiffImagePlugin import _limit_rational

        value = 34
        ret = _limit_rational(value, 65536)
        assert ret == (34, 1)

    def test__limit_rational_float(self) -> None:
        from PIL.TiffImagePlugin import _limit_rational

        value = 22.3
        ret = _limit_rational(value, 65536)
        assert ret == (223, 10)

    def test_4bit(self) -> None:
        test_file = "Tests/images/hopper_gray_4bpp.tif"
        original = hopper("L")
        with Image.open(test_file) as im:
            assert im.size == (128, 128)
            assert im.mode == "L"
            assert_image_similar(im, original, 7.3)

    def test_gray_semibyte_per_pixel(self) -> None:
        test_files = (
            (
                24.8,  # epsilon
                (  # group
                    "Tests/images/tiff_gray_2_4_bpp/hopper2.tif",
                    "Tests/images/tiff_gray_2_4_bpp/hopper2I.tif",
                    "Tests/images/tiff_gray_2_4_bpp/hopper2R.tif",
                    "Tests/images/tiff_gray_2_4_bpp/hopper2IR.tif",
                ),
            ),
            (
                7.3,  # epsilon
                (  # group
                    "Tests/images/tiff_gray_2_4_bpp/hopper4.tif",
                    "Tests/images/tiff_gray_2_4_bpp/hopper4I.tif",
                    "Tests/images/tiff_gray_2_4_bpp/hopper4R.tif",
                    "Tests/images/tiff_gray_2_4_bpp/hopper4IR.tif",
                ),
            ),
        )
        original = hopper("L")
        for epsilon, group in test_files:
            with Image.open(group[0]) as im:
                assert im.size == (128, 128)
                assert im.mode == "L"
                assert_image_similar(im, original, epsilon)
                for file in group[1:]:
                    with Image.open(file) as im2:
                        assert im2.size == (128, 128)
                        assert im2.mode == "L"
                        assert_image_equal(im, im2)

    def test_with_underscores(self, tmp_path: Path) -> None:
        kwargs = {"resolution_unit": "inch", "x_resolution": 72, "y_resolution": 36}
        filename = tmp_path / "temp.tif"
        hopper("RGB").save(filename, "TIFF", **kwargs)
        with Image.open(filename) as im:
            assert isinstance(im, TiffImagePlugin.TiffImageFile)

            # legacy interface
            assert im.tag[X_RESOLUTION][0][0] == 72
            assert im.tag[Y_RESOLUTION][0][0] == 36

            # v2 interface
            assert im.tag_v2[X_RESOLUTION] == 72
            assert im.tag_v2[Y_RESOLUTION] == 36

    def test_roundtrip_tiff_uint16(self, tmp_path: Path) -> None:
        # Test an image of all '0' values
        pixel_value = 0x1234
        infile = "Tests/images/uint16_1_4660.tif"
        with Image.open(infile) as im:
            assert im.getpixel((0, 0)) == pixel_value

            tmpfile = tmp_path / "temp.tif"
            im.save(tmpfile)

            assert_image_equal_tofile(im, tmpfile)

    def test_iptc(self, tmp_path: Path) -> None:
        # Do not preserve IPTC_NAA_CHUNK by default if type is LONG
        outfile = tmp_path / "temp.tif"
        with Image.open("Tests/images/hopper.tif") as im:
            im.load()
            assert isinstance(im, TiffImagePlugin.TiffImageFile)
            ifd = TiffImagePlugin.ImageFileDirectory_v2()
            ifd[33723] = 1
            ifd.tagtype[33723] = 4
            im.tag_v2 = ifd
            im.save(outfile)

        with Image.open(outfile) as im:
            assert isinstance(im, TiffImagePlugin.TiffImageFile)
            assert 33723 not in im.tag_v2

    def test_rowsperstrip(self, tmp_path: Path) -> None:
        outfile = tmp_path / "temp.tif"
        im = hopper()
        im.save(outfile, tiffinfo={278: 256})

        with Image.open(outfile) as im:
            assert isinstance(im, TiffImagePlugin.TiffImageFile)
            assert im.tag_v2[278] == 256

        im = hopper()
        im2 = Image.new("L", (128, 128))
        im2.encoderinfo = {"tiffinfo": {278: 256}}
        im.save(outfile, save_all=True, append_images=[im2])

        with Image.open(outfile) as im:
            assert isinstance(im, TiffImagePlugin.TiffImageFile)
            assert im.tag_v2[278] == 128

            im.seek(1)
            assert im.tag_v2[278] == 256

    def test_strip_raw(self) -> None:
        infile = "Tests/images/tiff_strip_raw.tif"
        with Image.open(infile) as im:
            assert_image_equal_tofile(im, "Tests/images/tiff_adobe_deflate.png")

    def test_strip_planar_raw(self) -> None:
        # gdal_translate -of GTiff -co INTERLEAVE=BAND \
        # tiff_strip_raw.tif tiff_strip_planar_raw.tiff
        infile = "Tests/images/tiff_strip_planar_raw.tif"
        with Image.open(infile) as im:
            assert_image_equal_tofile(im, "Tests/images/tiff_adobe_deflate.png")

    def test_strip_planar_raw_with_overviews(self) -> None:
        # gdaladdo tiff_strip_planar_raw2.tif 2 4 8 16
        infile = "Tests/images/tiff_strip_planar_raw_with_overviews.tif"
        with Image.open(infile) as im:
            assert_image_equal_tofile(im, "Tests/images/tiff_adobe_deflate.png")

    def test_tiled_planar_raw(self) -> None:
        # gdal_translate -of GTiff -co TILED=YES -co BLOCKXSIZE=32 \
        # -co BLOCKYSIZE=32 -co INTERLEAVE=BAND \
        # tiff_tiled_raw.tif tiff_tiled_planar_raw.tiff
        infile = "Tests/images/tiff_tiled_planar_raw.tif"
        with Image.open(infile) as im:
            assert_image_equal_tofile(im, "Tests/images/tiff_adobe_deflate.png")

    def test_planar_configuration_save(self, tmp_path: Path) -> None:
        infile = "Tests/images/tiff_tiled_planar_raw.tif"
        with Image.open(infile) as im:
            assert isinstance(im, TiffImagePlugin.TiffImageFile)
            assert im._planar_configuration == 2

            outfile = tmp_path / "temp.tif"
            im.save(outfile)

            with Image.open(outfile) as reloaded:
                assert_image_equal_tofile(reloaded, infile)

    def test_invalid_tiled_dimensions(self) -> None:
        with open("Tests/images/tiff_tiled_planar_raw.tif", "rb") as fp:
            data = fp.read()
        b = BytesIO(data[:144] + b"\x02" + data[145:])
        with pytest.raises(ValueError):
            Image.open(b)

    @pytest.mark.parametrize("mode", ("P", "PA"))
    def test_palette(self, mode: str, tmp_path: Path) -> None:
        outfile = tmp_path / "temp.tif"

        im = hopper(mode)
        im.save(outfile)

        with Image.open(outfile) as reloaded:
            assert_image_equal(im.convert("RGB"), reloaded.convert("RGB"))

    def test_tiff_save_all(self) -> None:
        mp = BytesIO()
        with Image.open("Tests/images/multipage.tiff") as im:
            im.save(mp, format="tiff", save_all=True)

        mp.seek(0, os.SEEK_SET)
        with Image.open(mp) as im:
            assert isinstance(im, TiffImagePlugin.TiffImageFile)
            assert im.n_frames == 3

        # Test appending images
        mp = BytesIO()
        im = Image.new("RGB", (100, 100), "#f00")
        ims = [Image.new("RGB", (100, 100), color) for color in ["#0f0", "#00f"]]
        im.copy().save(mp, format="TIFF", save_all=True, append_images=ims)

        mp.seek(0, os.SEEK_SET)
        with Image.open(mp) as reread:
            assert isinstance(reread, TiffImagePlugin.TiffImageFile)
            assert reread.n_frames == 3

        # Test appending using a generator
        def im_generator(ims: list[Image.Image]) -> Generator[Image.Image, None, None]:
            yield from ims

        mp = BytesIO()
        im.save(mp, format="TIFF", save_all=True, append_images=im_generator(ims))

        mp.seek(0, os.SEEK_SET)
        with Image.open(mp) as reread:
            assert isinstance(reread, TiffImagePlugin.TiffImageFile)
            assert reread.n_frames == 3

    def test_fixoffsets(self) -> None:
        b = BytesIO(b"II\x2a\x00\x00\x00\x00\x00")
        with TiffImagePlugin.AppendingTiffWriter(b) as a:
            b.seek(0)
            a.fixOffsets(1, isShort=True)

            b.seek(0)
            a.fixOffsets(1, isLong=True)

            # Neither short nor long
            b.seek(0)
            with pytest.raises(RuntimeError):
                a.fixOffsets(1)

        b = BytesIO(b"II\x2a\x00\x00\x00\x00\x00")
        with TiffImagePlugin.AppendingTiffWriter(b) as a:
            a.offsetOfNewPage = 2**16

            b.seek(0)
            a.fixOffsets(1, isShort=True)

        b = BytesIO(b"II\x2b\x00\x00\x00\x00\x00\x00\x00\x00\x00\x00\x00\x00\x00")
        with TiffImagePlugin.AppendingTiffWriter(b) as a:
            a.offsetOfNewPage = 2**32

            b.seek(0)
            a.fixOffsets(1, isShort=True)

            b.seek(0)
            a.fixOffsets(1, isLong=True)

    def test_appending_tiff_writer_writelong(self) -> None:
        data = b"II\x2a\x00\x00\x00\x00\x00\x00\x00\x00\x00\x00\x00\x00\x00"
        b = BytesIO(data)
        with TiffImagePlugin.AppendingTiffWriter(b) as a:
            a.seek(-4, os.SEEK_CUR)
            a.writeLong(2**32 - 1)
            assert b.getvalue() == data[:-4] + b"\xff\xff\xff\xff"

    def test_appending_tiff_writer_rewritelastshorttolong(self) -> None:
        data = b"II\x2a\x00\x00\x00\x00\x00\x00\x00\x00\x00\x00\x00\x00\x00"
        b = BytesIO(data)
        with TiffImagePlugin.AppendingTiffWriter(b) as a:
            a.seek(-2, os.SEEK_CUR)
            a.rewriteLastShortToLong(2**32 - 1)
            assert b.getvalue() == data[:-4] + b"\xff\xff\xff\xff"

    def test_saving_icc_profile(self, tmp_path: Path) -> None:
        # Tests saving TIFF with icc_profile set.
        # At the time of writing this will only work for non-compressed tiffs
        # as libtiff does not support embedded ICC profiles,
        # ImageFile._save(..) however does.
        im = Image.new("RGB", (1, 1))
        im.info["icc_profile"] = "Dummy value"

        # Try save-load round trip to make sure both handle icc_profile.
        tmpfile = tmp_path / "temp.tif"
        im.save(tmpfile, "TIFF", compression="raw")
        with Image.open(tmpfile) as reloaded:
            assert b"Dummy value" == reloaded.info["icc_profile"]

    def test_save_icc_profile(self, tmp_path: Path) -> None:
        im = hopper()
        assert "icc_profile" not in im.info

        outfile = tmp_path / "temp.tif"
        icc_profile = b"Dummy value"
        im.save(outfile, icc_profile=icc_profile)

        with Image.open(outfile) as reloaded:
            assert reloaded.info["icc_profile"] == icc_profile

    def test_save_bmp_compression(self, tmp_path: Path) -> None:
        with Image.open("Tests/images/hopper.bmp") as im:
            assert im.info["compression"] == 0

            outfile = tmp_path / "temp.tif"
            im.save(outfile)

    def test_discard_icc_profile(self, tmp_path: Path) -> None:
        outfile = tmp_path / "temp.tif"

        with Image.open("Tests/images/icc_profile.png") as im:
            assert "icc_profile" in im.info

            im.save(outfile, icc_profile=None)

        with Image.open(outfile) as reloaded:
            assert "icc_profile" not in reloaded.info

    def test_getxmp(self) -> None:
        with Image.open("Tests/images/lab.tif") as im:
            if ElementTree is None:
                with pytest.warns(
                    UserWarning,
                    match="XMP data cannot be read without defusedxml dependency",
                ):
                    assert im.getxmp() == {}
            else:
                assert "xmp" in im.info
                xmp = im.getxmp()

                description = xmp["xmpmeta"]["RDF"]["Description"]
                assert description[0]["format"] == "image/tiff"
                assert description[3]["BitsPerSample"]["Seq"]["li"] == ["8", "8", "8"]

    def test_get_photoshop_blocks(self) -> None:
        with Image.open("Tests/images/lab.tif") as im:
            assert isinstance(im, TiffImagePlugin.TiffImageFile)
            assert list(im.get_photoshop_blocks().keys()) == [
                1061,
                1002,
                1005,
                1062,
                1037,
                1049,
                1011,
                1034,
                10000,
                1013,
                1016,
                1032,
                1054,
                1050,
                1064,
                1041,
                1044,
                1036,
                1057,
                4000,
                4001,
            ]

    def test_tiff_chunks(self, tmp_path: Path) -> None:
        tmpfile = tmp_path / "temp.tif"

        im = hopper()
        with open(tmpfile, "wb") as fp:
            for y in range(0, 128, 32):
                chunk = im.crop((0, y, 128, y + 32))
                if y == 0:
                    chunk.save(
                        fp,
                        "TIFF",
                        tiffinfo={
                            TiffImagePlugin.IMAGEWIDTH: 128,
                            TiffImagePlugin.IMAGELENGTH: 128,
                        },
                    )
                else:
                    fp.write(chunk.tobytes())

        assert_image_equal_tofile(im, tmpfile)

    def test_close_on_load_exclusive(self, tmp_path: Path) -> None:
        # similar to test_fd_leak, but runs on unixlike os
        tmpfile = tmp_path / "temp.tif"

        with Image.open("Tests/images/uint16_1_4660.tif") as im:
            im.save(tmpfile)

        im = Image.open(tmpfile)
        fp = im.fp
        assert not fp.closed
        im.load()
        assert fp.closed

    def test_close_on_load_nonexclusive(self, tmp_path: Path) -> None:
        tmpfile = tmp_path / "temp.tif"

        with Image.open("Tests/images/uint16_1_4660.tif") as im:
            im.save(tmpfile)

        with open(tmpfile, "rb") as f:
            im = Image.open(f)
            fp = im.fp
            assert not fp.closed
            im.load()
            assert not fp.closed

    # Ignore this UserWarning which triggers for four tags:
    # "Possibly corrupt EXIF data.  Expecting to read 50404352 bytes but..."
    @pytest.mark.filterwarnings("ignore:Possibly corrupt EXIF data")
    # Ignore this UserWarning:
    @pytest.mark.filterwarnings("ignore:Truncated File Read")
    @pytest.mark.skipif(
        not os.path.exists("Tests/images/string_dimension.tiff"),
        reason="Extra image files not installed",
    )
    def test_string_dimension(self) -> None:
        # Assert that an error is raised if one of the dimensions is a string
        with Image.open("Tests/images/string_dimension.tiff") as im:
            with pytest.raises(OSError):
                im.load()

    @timeout_unless_slower_valgrind(6)
    @pytest.mark.filterwarnings("ignore:Truncated File Read")
    @pytest.mark.xfail(
        "PILLOW_VALGRIND_TEST" in os.environ, reason="Valgrind is slower"
    )
    def test_timeout(self, monkeypatch: pytest.MonkeyPatch) -> None:
        with Image.open("Tests/images/timeout-6646305047838720") as im:
            monkeypatch.setattr(ImageFile, "LOAD_TRUNCATED_IMAGES", True)
            im.load()

    @pytest.mark.parametrize(
        "test_file",
        [
            "Tests/images/oom-225817ca0f8c663be7ab4b9e717b02c661e66834.tif",
        ],
    )
<<<<<<< HEAD
    @pytest.mark.timeout(2)
    @pytest.mark.xfail(
        "PILLOW_VALGRIND_TEST" in os.environ, reason="Valgrind is slower"
    )
=======
    @timeout_unless_slower_valgrind(2)
>>>>>>> 5a04b958
    def test_oom(self, test_file: str) -> None:
        with pytest.raises(UnidentifiedImageError):
            with pytest.warns(UserWarning):
                with Image.open(test_file):
                    pass


@pytest.mark.skipif(not is_win32(), reason="Windows only")
class TestFileTiffW32:
    def test_fd_leak(self, tmp_path: Path) -> None:
        tmpfile = tmp_path / "temp.tif"

        # this is an mmaped file.
        with Image.open("Tests/images/uint16_1_4660.tif") as im:
            im.save(tmpfile)

        im = Image.open(tmpfile)
        fp = im.fp
        assert not fp.closed
        with pytest.raises(OSError):
            os.remove(tmpfile)
        im.load()
        assert fp.closed

        # this closes the mmap
        im.close()

        # this should not fail, as load should have closed the file pointer,
        # and close should have closed the mmap
        os.remove(tmpfile)<|MERGE_RESOLUTION|>--- conflicted
+++ resolved
@@ -991,9 +991,6 @@
 
     @timeout_unless_slower_valgrind(6)
     @pytest.mark.filterwarnings("ignore:Truncated File Read")
-    @pytest.mark.xfail(
-        "PILLOW_VALGRIND_TEST" in os.environ, reason="Valgrind is slower"
-    )
     def test_timeout(self, monkeypatch: pytest.MonkeyPatch) -> None:
         with Image.open("Tests/images/timeout-6646305047838720") as im:
             monkeypatch.setattr(ImageFile, "LOAD_TRUNCATED_IMAGES", True)
@@ -1005,14 +1002,7 @@
             "Tests/images/oom-225817ca0f8c663be7ab4b9e717b02c661e66834.tif",
         ],
     )
-<<<<<<< HEAD
-    @pytest.mark.timeout(2)
-    @pytest.mark.xfail(
-        "PILLOW_VALGRIND_TEST" in os.environ, reason="Valgrind is slower"
-    )
-=======
     @timeout_unless_slower_valgrind(2)
->>>>>>> 5a04b958
     def test_oom(self, test_file: str) -> None:
         with pytest.raises(UnidentifiedImageError):
             with pytest.warns(UserWarning):
