import copy
import os
import re
import shutil
import sys
from io import BytesIO

import pytest
from packaging.version import parse as parse_version

from PIL import Image, ImageDraw, ImageFont, features

from .helper import (
    assert_image_equal,
    assert_image_equal_tofile,
    assert_image_similar_tofile,
    is_win32,
    skip_unless_feature,
    skip_unless_feature_version,
)

FONT_PATH = "Tests/fonts/FreeMono.ttf"
FONT_SIZE = 20

TEST_TEXT = "hey you\nyou are awesome\nthis looks awkward"


pytestmark = skip_unless_feature("freetype2")


def test_sanity():
    assert re.search(r"\d+\.\d+\.\d+$", features.version_module("freetype2"))


@pytest.fixture(
    scope="module",
    params=[
        pytest.param(ImageFont.Layout.BASIC),
        pytest.param(ImageFont.Layout.RAQM, marks=skip_unless_feature("raqm")),
    ],
)
def layout_engine(request):
    return request.param


@pytest.fixture(scope="module")
def font(layout_engine):
    return ImageFont.truetype(FONT_PATH, FONT_SIZE, layout_engine=layout_engine)


def test_font_properties(font):
    assert font.path == FONT_PATH
    assert font.size == FONT_SIZE

    font_copy = font.font_variant()
    assert font_copy.path == FONT_PATH
    assert font_copy.size == FONT_SIZE

    font_copy = font.font_variant(size=FONT_SIZE + 1)
    assert font_copy.size == FONT_SIZE + 1

    second_font_path = "Tests/fonts/DejaVuSans/DejaVuSans.ttf"
    font_copy = font.font_variant(font=second_font_path)
    assert font_copy.path == second_font_path


def _render(font, layout_engine):
    txt = "Hello World!"
    ttf = ImageFont.truetype(font, FONT_SIZE, layout_engine=layout_engine)
    ttf.getbbox(txt)

    img = Image.new("RGB", (256, 64), "white")
    d = ImageDraw.Draw(img)
    d.text((10, 10), txt, font=ttf, fill="black")

    return img


def test_font_with_name(layout_engine):
    _render(FONT_PATH, layout_engine)


def test_font_with_filelike(layout_engine):
    def _font_as_bytes():
        with open(FONT_PATH, "rb") as f:
            font_bytes = BytesIO(f.read())
        return font_bytes

    ttf = ImageFont.truetype(_font_as_bytes(), FONT_SIZE, layout_engine=layout_engine)
    ttf_copy = ttf.font_variant()
    assert ttf_copy.font_bytes == ttf.font_bytes

    _render(_font_as_bytes(), layout_engine)
    # Usage note:  making two fonts from the same buffer fails.
    # shared_bytes = _font_as_bytes()
    # _render(shared_bytes)
    # with pytest.raises(Exception):
    #   _render(shared_bytes)


def test_font_with_open_file(layout_engine):
    with open(FONT_PATH, "rb") as f:
        _render(f, layout_engine)


def test_render_equal(layout_engine):
    img_path = _render(FONT_PATH, layout_engine)
    with open(FONT_PATH, "rb") as f:
        font_filelike = BytesIO(f.read())
    img_filelike = _render(font_filelike, layout_engine)

    assert_image_equal(img_path, img_filelike)


def test_non_ascii_path(tmp_path, layout_engine):
    tempfile = str(tmp_path / ("temp_" + chr(128) + ".ttf"))
    try:
        shutil.copy(FONT_PATH, tempfile)
    except UnicodeEncodeError:
        pytest.skip("Non-ASCII path could not be created")

    ImageFont.truetype(tempfile, FONT_SIZE, layout_engine=layout_engine)


def test_transparent_background(font):
    im = Image.new(mode="RGBA", size=(300, 100))
    draw = ImageDraw.Draw(im)

    txt = "Hello World!"
    draw.text((10, 10), txt, font=font)

    target = "Tests/images/transparent_background_text.png"
    assert_image_similar_tofile(im, target, 4.09)

    target = "Tests/images/transparent_background_text_L.png"
    assert_image_similar_tofile(im.convert("L"), target, 0.01)


def test_I16(font):
    im = Image.new(mode="I;16", size=(300, 100))
    draw = ImageDraw.Draw(im)

    txt = "Hello World!"
    draw.text((10, 10), txt, font=font)

    target = "Tests/images/transparent_background_text_L.png"
    assert_image_similar_tofile(im.convert("L"), target, 0.01)


def test_textbbox_equal(font):
    im = Image.new(mode="RGB", size=(300, 100))
    draw = ImageDraw.Draw(im)

    txt = "Hello World!"
    bbox = draw.textbbox((10, 10), txt, font)
    draw.text((10, 10), txt, font=font)
    draw.rectangle(bbox)

    assert_image_similar_tofile(im, "Tests/images/rectangle_surrounding_text.png", 2.5)


@pytest.mark.parametrize(
    "text, mode, fontname, size, length_basic, length_raqm",
    (
        # basic test
        ("text", "L", "FreeMono.ttf", 15, 36, 36),
        ("text", "1", "FreeMono.ttf", 15, 36, 36),
        # issue 4177
        ("rrr", "L", "DejaVuSans/DejaVuSans.ttf", 18, 21, 22.21875),
        ("rrr", "1", "DejaVuSans/DejaVuSans.ttf", 18, 24, 22.21875),
        # test 'l' not including extra margin
        # using exact value 2047 / 64 for raqm, checked with debugger
        ("ill", "L", "OpenSansCondensed-LightItalic.ttf", 63, 33, 31.984375),
        ("ill", "1", "OpenSansCondensed-LightItalic.ttf", 63, 33, 31.984375),
    ),
)
def test_getlength(
    text, mode, fontname, size, layout_engine, length_basic, length_raqm
):
    f = ImageFont.truetype("Tests/fonts/" + fontname, size, layout_engine=layout_engine)

    im = Image.new(mode, (1, 1), 0)
    d = ImageDraw.Draw(im)

    if layout_engine == ImageFont.Layout.BASIC:
        length = d.textlength(text, f)
        assert length == length_basic
    else:
        # disable kerning, kerning metrics changed
        length = d.textlength(text, f, features=["-kern"])
        assert length == length_raqm


def test_render_multiline(font):
    im = Image.new(mode="RGB", size=(300, 100))
    draw = ImageDraw.Draw(im)
    line_spacing = font.getbbox("A")[3] + 4
    lines = TEST_TEXT.split("\n")
    y = 0
    for line in lines:
        draw.text((0, y), line, font=font)
        y += line_spacing

    # some versions of freetype have different horizontal spacing.
    # setting a tight epsilon, I'm showing the original test failure
    # at epsilon = ~38.
    assert_image_similar_tofile(im, "Tests/images/multiline_text.png", 6.2)


def test_render_multiline_text(font):
    # Test that text() correctly connects to multiline_text()
    # and that align defaults to left
    im = Image.new(mode="RGB", size=(300, 100))
    draw = ImageDraw.Draw(im)
    draw.text((0, 0), TEST_TEXT, font=font)

    assert_image_similar_tofile(im, "Tests/images/multiline_text.png", 0.01)

    # Test that text() can pass on additional arguments
    # to multiline_text()
    draw.text(
        (0, 0), TEST_TEXT, fill=None, font=font, anchor=None, spacing=4, align="left"
    )
    draw.text((0, 0), TEST_TEXT, None, font, None, 4, "left")


@pytest.mark.parametrize(
    "align, ext", (("left", ""), ("center", "_center"), ("right", "_right"))
)
def test_render_multiline_text_align(font, align, ext):
    im = Image.new(mode="RGB", size=(300, 100))
    draw = ImageDraw.Draw(im)
    draw.multiline_text((0, 0), TEST_TEXT, font=font, align=align)

    assert_image_similar_tofile(im, f"Tests/images/multiline_text{ext}.png", 0.01)


def test_unknown_align(font):
    im = Image.new(mode="RGB", size=(300, 100))
    draw = ImageDraw.Draw(im)

    # Act/Assert
    with pytest.raises(ValueError):
        draw.multiline_text((0, 0), TEST_TEXT, font=font, align="unknown")


def test_draw_align(font):
    im = Image.new("RGB", (300, 100), "white")
    draw = ImageDraw.Draw(im)
    line = "some text"
    draw.text((100, 40), line, (0, 0, 0), font=font, align="left")


def test_multiline_size(font):
    im = Image.new(mode="RGB", size=(300, 100))
    draw = ImageDraw.Draw(im)

    with pytest.warns(DeprecationWarning) as log:
        # Test that textsize() correctly connects to multiline_textsize()
        assert draw.textsize(TEST_TEXT, font=font) == draw.multiline_textsize(
            TEST_TEXT, font=font
        )

        # Test that multiline_textsize corresponds to ImageFont.textsize()
        # for single line text
        assert font.getsize("A") == draw.multiline_textsize("A", font=font)

        # Test that textsize() can pass on additional arguments
        # to multiline_textsize()
        draw.textsize(TEST_TEXT, font=font, spacing=4)
        draw.textsize(TEST_TEXT, font, 4)
    assert len(log) == 6


def test_multiline_bbox(font):
    im = Image.new(mode="RGB", size=(300, 100))
    draw = ImageDraw.Draw(im)

    # Test that textbbox() correctly connects to multiline_textbbox()
    assert draw.textbbox((0, 0), TEST_TEXT, font=font) == draw.multiline_textbbox(
        (0, 0), TEST_TEXT, font=font
    )

    # Test that multiline_textbbox corresponds to ImageFont.textbbox()
    # for single line text
    assert font.getbbox("A") == draw.multiline_textbbox((0, 0), "A", font=font)

    # Test that textbbox() can pass on additional arguments
    # to multiline_textbbox()
    draw.textbbox((0, 0), TEST_TEXT, font=font, spacing=4)


def test_multiline_width(font):
    im = Image.new(mode="RGB", size=(300, 100))
    draw = ImageDraw.Draw(im)

    assert (
        draw.textbbox((0, 0), "longest line", font=font)[2]
        == draw.multiline_textbbox((0, 0), "longest line\nline", font=font)[2]
    )
    with pytest.warns(DeprecationWarning) as log:
        assert (
            draw.textsize("longest line", font=font)[0]
            == draw.multiline_textsize("longest line\nline", font=font)[0]
        )
    assert len(log) == 2


def test_multiline_spacing(font):
    im = Image.new(mode="RGB", size=(300, 100))
    draw = ImageDraw.Draw(im)
    draw.multiline_text((0, 0), TEST_TEXT, font=font, spacing=10)

    assert_image_similar_tofile(im, "Tests/images/multiline_text_spacing.png", 2.5)


@pytest.mark.parametrize(
    "orientation", (Image.Transpose.ROTATE_90, Image.Transpose.ROTATE_270)
)
def test_rotated_transposed_font(font, orientation):
    img_grey = Image.new("L", (100, 100))
    draw = ImageDraw.Draw(img_grey)
    word = "testing"

    transposed_font = ImageFont.TransposedFont(font, orientation=orientation)

    # Original font
    draw.font = font
    with pytest.warns(DeprecationWarning) as log:
        box_size_a = draw.textsize(word)
        assert box_size_a == font.getsize(word)
    assert len(log) == 2
    bbox_a = draw.textbbox((10, 10), word)

    # Rotated font
    draw.font = transposed_font
    with pytest.warns(DeprecationWarning) as log:
        box_size_b = draw.textsize(word)
        assert box_size_b == transposed_font.getsize(word)
    assert len(log) == 2
    bbox_b = draw.textbbox((20, 20), word)

    # Check (w,h) of box a is (h,w) of box b
    assert box_size_a[0] == box_size_b[1]
    assert box_size_a[1] == box_size_b[0]

    # Check bbox b is (20, 20, 20 + h, 20 + w)
    assert bbox_b[0] == 20
    assert bbox_b[1] == 20
    assert bbox_b[2] == 20 + bbox_a[3] - bbox_a[1]
    assert bbox_b[3] == 20 + bbox_a[2] - bbox_a[0]

    # text length is undefined for vertical text
    pytest.raises(ValueError, draw.textlength, word)


@pytest.mark.parametrize(
    "orientation",
    (
        None,
        Image.Transpose.ROTATE_180,
        Image.Transpose.FLIP_LEFT_RIGHT,
        Image.Transpose.FLIP_TOP_BOTTOM,
    ),
)
def test_unrotated_transposed_font(font, orientation):
    img_grey = Image.new("L", (100, 100))
    draw = ImageDraw.Draw(img_grey)
    word = "testing"

    transposed_font = ImageFont.TransposedFont(font, orientation=orientation)

    # Original font
    draw.font = font
    with pytest.warns(DeprecationWarning) as log:
        box_size_a = draw.textsize(word)
    assert len(log) == 1
    bbox_a = draw.textbbox((10, 10), word)
    length_a = draw.textlength(word)

    # Rotated font
    draw.font = transposed_font
    with pytest.warns(DeprecationWarning) as log:
        box_size_b = draw.textsize(word)
    assert len(log) == 1
    bbox_b = draw.textbbox((20, 20), word)
    length_b = draw.textlength(word)

    # Check boxes a and b are same size
    assert box_size_a == box_size_b

    # Check bbox b is (20, 20, 20 + w, 20 + h)
    assert bbox_b[0] == 20
    assert bbox_b[1] == 20
    assert bbox_b[2] == 20 + bbox_a[2] - bbox_a[0]
    assert bbox_b[3] == 20 + bbox_a[3] - bbox_a[1]

    assert length_a == length_b


@pytest.mark.parametrize(
    "orientation", (Image.Transpose.ROTATE_90, Image.Transpose.ROTATE_270)
)
def test_rotated_transposed_font_get_mask(font, orientation):
    # Arrange
    text = "mask this"
    transposed_font = ImageFont.TransposedFont(font, orientation=orientation)

    # Act
    mask = transposed_font.getmask(text)

    # Assert
    assert mask.size == (13, 108)


@pytest.mark.parametrize(
    "orientation",
    (
        None,
        Image.Transpose.ROTATE_180,
        Image.Transpose.FLIP_LEFT_RIGHT,
        Image.Transpose.FLIP_TOP_BOTTOM,
    ),
)
def test_unrotated_transposed_font_get_mask(font, orientation):
    # Arrange
    text = "mask this"
    transposed_font = ImageFont.TransposedFont(font, orientation=orientation)

    # Act
    mask = transposed_font.getmask(text)

    # Assert
    assert mask.size == (108, 13)


def test_free_type_font_get_name(font):
    assert ("FreeMono", "Regular") == font.getname()


def test_free_type_font_get_metrics(font):
    ascent, descent = font.getmetrics()

    assert isinstance(ascent, int)
    assert isinstance(descent, int)
    assert (ascent, descent) == (16, 4)


def test_free_type_font_get_offset(font):
    # Arrange
    text = "offset this"

    # Act
    with pytest.warns(DeprecationWarning) as log:
        offset = font.getoffset(text)

    # Assert
    assert len(log) == 1
    assert offset == (0, 3)


def test_free_type_font_get_mask(font):
    # Arrange
    text = "mask this"

    # Act
    mask = font.getmask(text)

    # Assert
    assert mask.size == (108, 13)


def test_load_path_not_found():
    # Arrange
    filename = "somefilenamethatdoesntexist.ttf"

    # Act/Assert
    with pytest.raises(OSError):
        ImageFont.load_path(filename)
    with pytest.raises(OSError):
        ImageFont.truetype(filename)


def test_load_non_font_bytes():
    with open("Tests/images/hopper.jpg", "rb") as f:
        with pytest.raises(OSError):
            ImageFont.truetype(f)


def test_default_font():
    # Arrange
    txt = 'This is a "better than nothing" default font.'
    im = Image.new(mode="RGB", size=(300, 100))
    draw = ImageDraw.Draw(im)

    # Act
    default_font = ImageFont.load_default()
    draw.text((10, 10), txt, font=default_font)

    # Assert
    assert_image_equal_tofile(im, "Tests/images/default_font.png")


def test_getbbox_empty(font):
    # issue #2614, should not crash.
    assert (0, 0, 0, 0) == font.getbbox("")


def test_render_empty(font):
    # issue 2666
    im = Image.new(mode="RGB", size=(300, 100))
    target = im.copy()
    draw = ImageDraw.Draw(im)
    # should not crash here.
    draw.text((10, 10), "", font=font)
    assert_image_equal(im, target)


def test_unicode_pilfont():
    # should not segfault, should return UnicodeDecodeError
    # issue #2826
    font = ImageFont.load_default()
    with pytest.raises(UnicodeEncodeError):
        font.getbbox("’")


def test_unicode_extended(layout_engine):
    # issue #3777
    text = "A\u278A\U0001F12B"
    target = "Tests/images/unicode_extended.png"

    ttf = ImageFont.truetype(
        "Tests/fonts/NotoSansSymbols-Regular.ttf",
        FONT_SIZE,
        layout_engine=layout_engine,
    )
    img = Image.new("RGB", (100, 60))
    d = ImageDraw.Draw(img)
    d.text((10, 10), text, font=ttf)

    # fails with 14.7
    assert_image_similar_tofile(img, target, 6.2)


@pytest.mark.parametrize(
    "platform, font_directory",
    (("linux", "/usr/local/share/fonts"), ("darwin", "/System/Library/Fonts")),
)
@pytest.mark.skipif(is_win32(), reason="requires Unix or macOS")
def test_find_font(monkeypatch, platform, font_directory):
    def _test_fake_loading_font(path_to_fake, fontname):
        # Make a copy of FreeTypeFont so we can patch the original
        free_type_font = copy.deepcopy(ImageFont.FreeTypeFont)
        with monkeypatch.context() as m:
            m.setattr(ImageFont, "_FreeTypeFont", free_type_font, raising=False)

            def loadable_font(filepath, size, index, encoding, *args, **kwargs):
                if filepath == path_to_fake:
                    return ImageFont._FreeTypeFont(
                        FONT_PATH, size, index, encoding, *args, **kwargs
                    )
                return ImageFont._FreeTypeFont(
                    filepath, size, index, encoding, *args, **kwargs
                )

            m.setattr(ImageFont, "FreeTypeFont", loadable_font)
            font = ImageFont.truetype(fontname)
            # Make sure it's loaded
            name = font.getname()
            assert ("FreeMono", "Regular") == name

    # A lot of mocking here - this is more for hitting code and
    # catching syntax like errors
    monkeypatch.setattr(sys, "platform", platform)
    if platform == "linux":
        monkeypatch.setenv("XDG_DATA_DIRS", "/usr/share/:/usr/local/share/")

    def fake_walker(path):
        if path == font_directory:
            return [
                (
                    path,
                    [],
                    ["Arial.ttf", "Single.otf", "Duplicate.otf", "Duplicate.ttf"],
                )
            ]
        return [(path, [], ["some_random_font.ttf"])]

    monkeypatch.setattr(os, "walk", fake_walker)

    # Test that the font loads both with and without the extension
    _test_fake_loading_font(font_directory + "/Arial.ttf", "Arial.ttf")
    _test_fake_loading_font(font_directory + "/Arial.ttf", "Arial")

    # Test that non-ttf fonts can be found without the extension
    _test_fake_loading_font(font_directory + "/Single.otf", "Single")

    # Test that ttf fonts are preferred if the extension is not specified
    _test_fake_loading_font(font_directory + "/Duplicate.ttf", "Duplicate")


def test_imagefont_getters(font):
    assert font.getmetrics() == (16, 4)
    assert font.font.ascent == 16
    assert font.font.descent == 4
    assert font.font.height == 20
    assert font.font.x_ppem == 20
    assert font.font.y_ppem == 20
    assert font.font.glyphs == 4177
    assert font.getbbox("A") == (0, 4, 12, 16)
    assert font.getbbox("AB") == (0, 4, 24, 16)
    assert font.getbbox("M") == (0, 4, 12, 16)
    assert font.getbbox("y") == (0, 7, 12, 20)
    assert font.getbbox("a") == (0, 7, 12, 16)
    assert font.getlength("A") == 12
    assert font.getlength("AB") == 24
    assert font.getlength("M") == 12
    assert font.getlength("y") == 12
    assert font.getlength("a") == 12
    with pytest.warns(DeprecationWarning) as log:
        assert font.getsize("A") == (12, 16)
        assert font.getsize("AB") == (24, 16)
        assert font.getsize("M") == (12, 16)
        assert font.getsize("y") == (12, 20)
        assert font.getsize("a") == (12, 16)
        assert font.getsize_multiline("A") == (12, 16)
        assert font.getsize_multiline("AB") == (24, 16)
        assert font.getsize_multiline("a") == (12, 16)
        assert font.getsize_multiline("ABC\n") == (36, 36)
        assert font.getsize_multiline("ABC\nA") == (36, 36)
        assert font.getsize_multiline("ABC\nAaaa") == (48, 36)
    assert len(log) == 11


def test_getsize_stroke(font):
    for stroke_width in [0, 2]:
        assert font.getbbox("A", stroke_width=stroke_width) == (
            0 - stroke_width,
            4 - stroke_width,
            12 + stroke_width,
            16 + stroke_width,
        )
        with pytest.warns(DeprecationWarning) as log:
            assert font.getsize("A", stroke_width=stroke_width) == (
                12 + stroke_width * 2,
                16 + stroke_width * 2,
            )
            assert font.getsize_multiline("ABC\nAaaa", stroke_width=stroke_width) == (
                48 + stroke_width * 2,
                36 + stroke_width * 4,
            )
        assert len(log) == 2


def test_complex_font_settings():
    t = ImageFont.truetype(FONT_PATH, FONT_SIZE, layout_engine=ImageFont.Layout.BASIC)
    with pytest.raises(KeyError):
        t.getmask("абвг", direction="rtl")
    with pytest.raises(KeyError):
        t.getmask("абвг", features=["-kern"])
    with pytest.raises(KeyError):
        t.getmask("абвг", language="sr")


def test_variation_get(font):
    freetype = parse_version(features.version_module("freetype2"))
    if freetype < parse_version("2.9.1"):
        with pytest.raises(NotImplementedError):
            font.get_variation_names()
        with pytest.raises(NotImplementedError):
            font.get_variation_axes()
        return

    with pytest.raises(OSError):
        font.get_variation_names()
    with pytest.raises(OSError):
        font.get_variation_axes()

    font = ImageFont.truetype("Tests/fonts/AdobeVFPrototype.ttf")
    assert font.get_variation_names(), [
        b"ExtraLight",
        b"Light",
        b"Regular",
        b"Semibold",
        b"Bold",
        b"Black",
        b"Black Medium Contrast",
        b"Black High Contrast",
        b"Default",
    ]
    assert font.get_variation_axes() == [
        {"name": b"Weight", "minimum": 200, "maximum": 900, "default": 389},
        {"name": b"Contrast", "minimum": 0, "maximum": 100, "default": 0},
    ]

    font = ImageFont.truetype("Tests/fonts/TINY5x3GX.ttf")
    assert font.get_variation_names() == [
        b"20",
        b"40",
        b"60",
        b"80",
        b"100",
        b"120",
        b"140",
        b"160",
        b"180",
        b"200",
        b"220",
        b"240",
        b"260",
        b"280",
        b"300",
        b"Regular",
    ]
    assert font.get_variation_axes() == [
        {"name": b"Size", "minimum": 0, "maximum": 300, "default": 0}
    ]


def _check_text(font, path, epsilon):
    im = Image.new("RGB", (100, 75), "white")
    d = ImageDraw.Draw(im)
    d.text((10, 10), "Text", font=font, fill="black")

    try:
        assert_image_similar_tofile(im, path, epsilon)
    except AssertionError:
        if "_adobe" in path:
            path = path.replace("_adobe", "_adobe_older_harfbuzz")
            assert_image_similar_tofile(im, path, epsilon)
        else:
            raise


def test_variation_set_by_name(font):
    freetype = parse_version(features.version_module("freetype2"))
    if freetype < parse_version("2.9.1"):
        with pytest.raises(NotImplementedError):
            font.set_variation_by_name("Bold")
        return

    with pytest.raises(OSError):
        font.set_variation_by_name("Bold")

    font = ImageFont.truetype("Tests/fonts/AdobeVFPrototype.ttf", 36)
    _check_text(font, "Tests/images/variation_adobe.png", 11)
    for name in ["Bold", b"Bold"]:
        font.set_variation_by_name(name)
    _check_text(font, "Tests/images/variation_adobe_name.png", 11)

    font = ImageFont.truetype("Tests/fonts/TINY5x3GX.ttf", 36)
    _check_text(font, "Tests/images/variation_tiny.png", 40)
    for name in ["200", b"200"]:
        font.set_variation_by_name(name)
    _check_text(font, "Tests/images/variation_tiny_name.png", 40)


def test_variation_set_by_axes(font):
    freetype = parse_version(features.version_module("freetype2"))
    if freetype < parse_version("2.9.1"):
        with pytest.raises(NotImplementedError):
            font.set_variation_by_axes([100])
        return

    with pytest.raises(OSError):
        font.set_variation_by_axes([500, 50])

    font = ImageFont.truetype("Tests/fonts/AdobeVFPrototype.ttf", 36)
    font.set_variation_by_axes([500, 50])
    _check_text(font, "Tests/images/variation_adobe_axes.png", 11.05)

    font = ImageFont.truetype("Tests/fonts/TINY5x3GX.ttf", 36)
    font.set_variation_by_axes([100])
    _check_text(font, "Tests/images/variation_tiny_axes.png", 32.5)


def test_textbbox_non_freetypefont():
    im = Image.new("RGB", (200, 200))
    d = ImageDraw.Draw(im)
    default_font = ImageFont.load_default()
    with pytest.warns(DeprecationWarning) as log:
        width, height = d.textsize("test", font=default_font)
    assert len(log) == 1
    assert d.textlength("test", font=default_font) == width
    assert d.textbbox((0, 0), "test", font=default_font) == (0, 0, width, height)


@pytest.mark.parametrize(
    "anchor, left, top",
    (
        # test horizontal anchors
        ("ls", 0, -36),
        ("ms", -64, -36),
        ("rs", -128, -36),
        # test vertical anchors
        ("ma", -64, 16),
        ("mt", -64, 0),
        ("mm", -64, -17),
        ("mb", -64, -44),
        ("md", -64, -51),
    ),
    ids=("ls", "ms", "rs", "ma", "mt", "mm", "mb", "md"),
)
def test_anchor(layout_engine, anchor, left, top):
    name, text = "quick", "Quick"
    path = f"Tests/images/test_anchor_{name}_{anchor}.png"

    if layout_engine == ImageFont.Layout.RAQM:
        width, height = (129, 44)
    else:
        width, height = (128, 44)

    bbox_expected = (left, top, left + width, top + height)

    f = ImageFont.truetype(
        "Tests/fonts/NotoSans-Regular.ttf", 48, layout_engine=layout_engine
    )

    im = Image.new("RGB", (200, 200), "white")
    d = ImageDraw.Draw(im)
    d.line(((0, 100), (200, 100)), "gray")
    d.line(((100, 0), (100, 200)), "gray")
    d.text((100, 100), text, fill="black", anchor=anchor, font=f)

    assert d.textbbox((0, 0), text, f, anchor=anchor) == bbox_expected

    assert_image_similar_tofile(im, path, 7)


@pytest.mark.parametrize(
    "anchor, align",
    (
        # test horizontal anchors
        ("lm", "left"),
        ("lm", "center"),
        ("lm", "right"),
        ("mm", "left"),
        ("mm", "center"),
        ("mm", "right"),
        ("rm", "left"),
        ("rm", "center"),
        ("rm", "right"),
        # test vertical anchors
        ("ma", "center"),
        # ("mm", "center"),  # duplicate
        ("md", "center"),
    ),
)
def test_anchor_multiline(layout_engine, anchor, align):
    target = f"Tests/images/test_anchor_multiline_{anchor}_{align}.png"
    text = "a\nlong\ntext sample"

    f = ImageFont.truetype(
        "Tests/fonts/NotoSans-Regular.ttf", 48, layout_engine=layout_engine
    )

    # test render
    im = Image.new("RGB", (600, 400), "white")
    d = ImageDraw.Draw(im)
    d.line(((0, 200), (600, 200)), "gray")
    d.line(((300, 0), (300, 400)), "gray")
    d.multiline_text((300, 200), text, fill="black", anchor=anchor, font=f, align=align)

    assert_image_similar_tofile(im, target, 4)


def test_anchor_invalid(font):
    im = Image.new("RGB", (100, 100), "white")
    d = ImageDraw.Draw(im)
    d.font = font

    for anchor in ["", "l", "a", "lax", "sa", "xa", "lx"]:
        pytest.raises(ValueError, lambda: font.getmask2("hello", anchor=anchor))
        pytest.raises(ValueError, lambda: font.getbbox("hello", anchor=anchor))
        pytest.raises(ValueError, lambda: d.text((0, 0), "hello", anchor=anchor))
        pytest.raises(ValueError, lambda: d.textbbox((0, 0), "hello", anchor=anchor))
        pytest.raises(
            ValueError, lambda: d.multiline_text((0, 0), "foo\nbar", anchor=anchor)
        )
        pytest.raises(
            ValueError,
            lambda: d.multiline_textbbox((0, 0), "foo\nbar", anchor=anchor),
        )
    for anchor in ["lt", "lb"]:
        pytest.raises(
            ValueError, lambda: d.multiline_text((0, 0), "foo\nbar", anchor=anchor)
        )
        pytest.raises(
            ValueError,
            lambda: d.multiline_textbbox((0, 0), "foo\nbar", anchor=anchor),
        )


@pytest.mark.parametrize("bpp", (1, 2, 4, 8))
def test_bitmap_font(layout_engine, bpp):
    text = "Bitmap Font"
    layout_name = ["basic", "raqm"][layout_engine]
    target = f"Tests/images/bitmap_font_{bpp}_{layout_name}.png"
    font = ImageFont.truetype(
        f"Tests/fonts/DejaVuSans/DejaVuSans-24-{bpp}-stripped.ttf",
        24,
        layout_engine=layout_engine,
    )

    im = Image.new("RGB", (160, 35), "white")
    draw = ImageDraw.Draw(im)
    draw.text((2, 2), text, "black", font)

    assert_image_equal_tofile(im, target)


def test_bitmap_font_stroke(layout_engine):
    text = "Bitmap Font"
    layout_name = ["basic", "raqm"][layout_engine]
    target = f"Tests/images/bitmap_font_stroke_{layout_name}.png"
    font = ImageFont.truetype(
        "Tests/fonts/DejaVuSans/DejaVuSans-24-8-stripped.ttf",
        24,
        layout_engine=layout_engine,
    )

    im = Image.new("RGB", (160, 35), "white")
    draw = ImageDraw.Draw(im)
    draw.text((2, 2), text, "black", font, stroke_width=2, stroke_fill="red")

    assert_image_similar_tofile(im, target, 0.03)


def test_standard_embedded_color(layout_engine):
    txt = "Hello World!"
    ttf = ImageFont.truetype(FONT_PATH, 40, layout_engine=layout_engine)
    ttf.getbbox(txt)

    im = Image.new("RGB", (300, 64), "white")
    d = ImageDraw.Draw(im)
    d.text((10, 10), txt, font=ttf, fill="#fa6", embedded_color=True)

    assert_image_similar_tofile(im, "Tests/images/standard_embedded.png", 6.2)


def test_cbdt(layout_engine):
    try:
        font = ImageFont.truetype(
            "Tests/fonts/NotoColorEmoji.ttf", size=109, layout_engine=layout_engine
        )

        im = Image.new("RGB", (150, 150), "white")
        d = ImageDraw.Draw(im)

        d.text((10, 10), "\U0001f469", font=font, embedded_color=True)

        assert_image_similar_tofile(im, "Tests/images/cbdt_notocoloremoji.png", 6.2)
    except OSError as e:  # pragma: no cover
        assert str(e) in ("unimplemented feature", "unknown file format")
        pytest.skip("freetype compiled without libpng or CBDT support")


def test_cbdt_mask(layout_engine):
    try:
        font = ImageFont.truetype(
            "Tests/fonts/NotoColorEmoji.ttf", size=109, layout_engine=layout_engine
        )

        im = Image.new("RGB", (150, 150), "white")
        d = ImageDraw.Draw(im)

        d.text((10, 10), "\U0001f469", "black", font=font)

        assert_image_similar_tofile(
            im, "Tests/images/cbdt_notocoloremoji_mask.png", 6.2
        )
    except OSError as e:  # pragma: no cover
        assert str(e) in ("unimplemented feature", "unknown file format")
        pytest.skip("freetype compiled without libpng or CBDT support")


def test_sbix(layout_engine):
    try:
        font = ImageFont.truetype(
            "Tests/fonts/chromacheck-sbix.woff", size=300, layout_engine=layout_engine
        )

        im = Image.new("RGB", (400, 400), "white")
        d = ImageDraw.Draw(im)

        d.text((50, 50), "\uE901", font=font, embedded_color=True)

        assert_image_similar_tofile(im, "Tests/images/chromacheck-sbix.png", 1)
    except OSError as e:  # pragma: no cover
        assert str(e) in ("unimplemented feature", "unknown file format")
        pytest.skip("freetype compiled without libpng or SBIX support")


def test_sbix_mask(layout_engine):
    try:
        font = ImageFont.truetype(
            "Tests/fonts/chromacheck-sbix.woff", size=300, layout_engine=layout_engine
        )

        im = Image.new("RGB", (400, 400), "white")
        d = ImageDraw.Draw(im)

        d.text((50, 50), "\uE901", (100, 0, 0), font=font)

        assert_image_similar_tofile(im, "Tests/images/chromacheck-sbix_mask.png", 1)
    except OSError as e:  # pragma: no cover
        assert str(e) in ("unimplemented feature", "unknown file format")
        pytest.skip("freetype compiled without libpng or SBIX support")


@skip_unless_feature_version("freetype2", "2.10.0")
def test_colr(layout_engine):
    font = ImageFont.truetype(
        "Tests/fonts/BungeeColor-Regular_colr_Windows.ttf",
        size=64,
        layout_engine=layout_engine,
    )

    im = Image.new("RGB", (300, 75), "white")
    d = ImageDraw.Draw(im)

    d.text((15, 5), "Bungee", font=font, embedded_color=True)

    assert_image_similar_tofile(im, "Tests/images/colr_bungee.png", 21)


@skip_unless_feature_version("freetype2", "2.10.0")
def test_colr_mask(layout_engine):
    font = ImageFont.truetype(
        "Tests/fonts/BungeeColor-Regular_colr_Windows.ttf",
        size=64,
        layout_engine=layout_engine,
    )

    im = Image.new("RGB", (300, 75), "white")
    d = ImageDraw.Draw(im)

    d.text((15, 5), "Bungee", "black", font=font)

<<<<<<< HEAD
    def test_woff2(self):
        try:
            font = ImageFont.truetype(
                "Tests/fonts/OpenSans.woff2",
                size=64,
                layout_engine=self.LAYOUT_ENGINE,
            )
        except OSError as e:
            assert str(e) in ("unimplemented feature", "unknown file format")
            pytest.skip("FreeType compiled without brotli or WOFF2 support")

        im = Image.new("RGB", (350, 100), "white")
        d = ImageDraw.Draw(im)

        d.text((15, 5), "OpenSans", "black", font=font)

        assert_image_similar_tofile(im, "Tests/images/test_woff2.png", 5)

    def test_fill_deprecation(self):
        font = self.get_font()
        with pytest.warns(DeprecationWarning):
            font.getmask2("Hello world", fill=Image.core.fill)
        with pytest.warns(DeprecationWarning):
            with pytest.raises(TypeError):
                font.getmask2("Hello world", fill=None)
=======
    assert_image_similar_tofile(im, "Tests/images/colr_bungee_mask.png", 22)
>>>>>>> 1d1a22bd


def test_fill_deprecation(font):
    with pytest.warns(DeprecationWarning):
        font.getmask2("Hello world", fill=Image.core.fill)
    with pytest.warns(DeprecationWarning):
        with pytest.raises(TypeError):
            font.getmask2("Hello world", fill=None)


def test_render_mono_size():
    # issue 4177

    im = Image.new("P", (100, 30), "white")
    draw = ImageDraw.Draw(im)
    ttf = ImageFont.truetype(
        "Tests/fonts/DejaVuSans/DejaVuSans.ttf",
        18,
        layout_engine=ImageFont.Layout.BASIC,
    )

    draw.text((10, 10), "r" * 10, "black", ttf)
    assert_image_equal_tofile(im, "Tests/images/text_mono.gif")


@pytest.mark.parametrize(
    "test_file",
    [
        "Tests/fonts/oom-e8e927ba6c0d38274a37c1567560eb33baf74627.ttf",
    ],
)
def test_oom(test_file):
    with open(test_file, "rb") as f:
        font = ImageFont.truetype(BytesIO(f.read()))
        with pytest.raises(Image.DecompressionBombError):
            font.getmask("Test Text")


def test_raqm_missing_warning(monkeypatch):
    monkeypatch.setattr(ImageFont.core, "HAVE_RAQM", False)
    with pytest.warns(UserWarning) as record:
        font = ImageFont.truetype(
            FONT_PATH, FONT_SIZE, layout_engine=ImageFont.Layout.RAQM
        )
    assert font.layout_engine == ImageFont.Layout.BASIC
    assert str(record[-1].message) == (
        "Raqm layout was requested, but Raqm is not available. "
        "Falling back to basic layout."
    )


def test_constants_deprecation():
    for enum, prefix in {
        ImageFont.Layout: "LAYOUT_",
    }.items():
        for name in enum.__members__:
            with pytest.warns(DeprecationWarning):
                assert getattr(ImageFont, prefix + name) == enum[name]<|MERGE_RESOLUTION|>--- conflicted
+++ resolved
@@ -1037,35 +1037,26 @@
 
     d.text((15, 5), "Bungee", "black", font=font)
 
-<<<<<<< HEAD
-    def test_woff2(self):
-        try:
-            font = ImageFont.truetype(
-                "Tests/fonts/OpenSans.woff2",
-                size=64,
-                layout_engine=self.LAYOUT_ENGINE,
-            )
-        except OSError as e:
-            assert str(e) in ("unimplemented feature", "unknown file format")
-            pytest.skip("FreeType compiled without brotli or WOFF2 support")
-
-        im = Image.new("RGB", (350, 100), "white")
-        d = ImageDraw.Draw(im)
-
-        d.text((15, 5), "OpenSans", "black", font=font)
-
-        assert_image_similar_tofile(im, "Tests/images/test_woff2.png", 5)
-
-    def test_fill_deprecation(self):
-        font = self.get_font()
-        with pytest.warns(DeprecationWarning):
-            font.getmask2("Hello world", fill=Image.core.fill)
-        with pytest.warns(DeprecationWarning):
-            with pytest.raises(TypeError):
-                font.getmask2("Hello world", fill=None)
-=======
     assert_image_similar_tofile(im, "Tests/images/colr_bungee_mask.png", 22)
->>>>>>> 1d1a22bd
+
+
+def test_woff2(layout_engine):
+    try:
+        font = ImageFont.truetype(
+            "Tests/fonts/OpenSans.woff2",
+            size=64,
+            layout_engine=layout_engine,
+        )
+    except OSError as e:
+        assert str(e) in ("unimplemented feature", "unknown file format")
+        pytest.skip("FreeType compiled without brotli or WOFF2 support")
+
+    im = Image.new("RGB", (350, 100), "white")
+    d = ImageDraw.Draw(im)
+
+    d.text((15, 5), "OpenSans", "black", font=font)
+
+    assert_image_similar_tofile(im, "Tests/images/test_woff2.png", 5)
 
 
 def test_fill_deprecation(font):
