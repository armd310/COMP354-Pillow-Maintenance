--- conflicted
+++ resolved
@@ -1034,14 +1034,7 @@
         with pytest.raises(ValueError):
             im.save(f, xmp=b"1" * 65505)
 
-<<<<<<< HEAD
-    @pytest.mark.timeout(timeout=1)
-    @pytest.mark.xfail(
-        "PILLOW_VALGRIND_TEST" in os.environ, reason="Valgrind is slower"
-    )
-=======
     @timeout_unless_slower_valgrind(1)
->>>>>>> 5a04b958
     def test_eof(self, monkeypatch: pytest.MonkeyPatch) -> None:
         # Even though this decoder never says that it is finished
         # the image should still end when there is no new data
