from __future__ import annotations

from PIL import Image, ImageDraw, ImageFont, _util

from .helper import PillowLeakTestCase, features, skip_unless_feature

original_core = ImageFont.core


class TestTTypeFontLeak(PillowLeakTestCase):
    # fails at iteration 3 in main
    iterations = 10
    mem_limit = 4096  # k

    def _test_font(self, font: ImageFont.FreeTypeFont) -> None:
        im = Image.new("RGB", (255, 255), "white")
        draw = ImageDraw.ImageDraw(im)
        self._test_leak(
            lambda: draw.text(
                (0, 0), "some text " * 1024, font=font, fill="black"  # ~10k
            )
        )

    @skip_unless_feature("freetype2")
    def test_leak(self) -> None:
        ttype = ImageFont.truetype("Tests/fonts/FreeMono.ttf", 20)
        self._test_font(ttype)


class TestDefaultFontLeak(TestTTypeFontLeak):
    # fails at iteration 37 in main
    iterations = 100
    mem_limit = 1024  # k

<<<<<<< HEAD
    def test_leak(self):
        if features.check_module("freetype2"):
            ImageFont.core = _util.DeferredError(ImportError)
        try:
            default_font = ImageFont.load_default()
        finally:
            ImageFont.core = original_core

=======
    def test_leak(self) -> None:
        default_font = ImageFont.load_default()
>>>>>>> be1508f0
        self._test_font(default_font)<|MERGE_RESOLUTION|>--- conflicted
+++ resolved
@@ -32,8 +32,7 @@
     iterations = 100
     mem_limit = 1024  # k
 
-<<<<<<< HEAD
-    def test_leak(self):
+    def test_leak(self) -> None:
         if features.check_module("freetype2"):
             ImageFont.core = _util.DeferredError(ImportError)
         try:
@@ -41,8 +40,4 @@
         finally:
             ImageFont.core = original_core
 
-=======
-    def test_leak(self) -> None:
-        default_font = ImageFont.load_default()
->>>>>>> be1508f0
         self._test_font(default_font)