--- conflicted
+++ resolved
@@ -161,13 +161,7 @@
             with Image.open(io.StringIO()):
                 pass
 
-<<<<<<< HEAD
-    def test_pathlib(self, tmp_path):
-=======
     def test_pathlib(self, tmp_path: Path) -> None:
-        from PIL.Image import Path
-
->>>>>>> 4a4b90c3
         with Image.open(Path("Tests/images/multipage-mmap.tiff")) as im:
             assert im.mode == "P"
             assert im.size == (10, 10)
