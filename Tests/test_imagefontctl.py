import pytest
from packaging.version import parse as parse_version

from PIL import Image, ImageDraw, ImageFont, features

from .helper import (
    assert_image_similar,
    skip_unless_feature,
    skip_unless_feature_version,
)

FONT_SIZE = 20
FONT_PATH = "Tests/fonts/DejaVuSans.ttf"

pytestmark = skip_unless_feature("raqm")


def test_english():
    # smoke test, this should not fail
    ttf = ImageFont.truetype(FONT_PATH, FONT_SIZE)
    im = Image.new(mode="RGB", size=(300, 100))
    draw = ImageDraw.Draw(im)
    draw.text((0, 0), "TEST", font=ttf, fill=500, direction="ltr")


def test_complex_text():
    ttf = ImageFont.truetype(FONT_PATH, FONT_SIZE)

    im = Image.new(mode="RGB", size=(300, 100))
    draw = ImageDraw.Draw(im)
    draw.text((0, 0), "اهلا عمان", font=ttf, fill=500)

    target = "Tests/images/test_text.png"
    with Image.open(target) as target_img:
        assert_image_similar(im, target_img, 0.5)


def test_y_offset():
    ttf = ImageFont.truetype("Tests/fonts/NotoNastaliqUrdu-Regular.ttf", FONT_SIZE)

    im = Image.new(mode="RGB", size=(300, 100))
    draw = ImageDraw.Draw(im)
    draw.text((0, 0), "العالم العربي", font=ttf, fill=500)

    target = "Tests/images/test_y_offset.png"
    with Image.open(target) as target_img:
        assert_image_similar(im, target_img, 1.7)


def test_complex_unicode_text():
    ttf = ImageFont.truetype(FONT_PATH, FONT_SIZE)

    im = Image.new(mode="RGB", size=(300, 100))
    draw = ImageDraw.Draw(im)
    draw.text((0, 0), "السلام عليكم", font=ttf, fill=500)

    target = "Tests/images/test_complex_unicode_text.png"
    with Image.open(target) as target_img:
        assert_image_similar(im, target_img, 0.5)

    ttf = ImageFont.truetype("Tests/fonts/KhmerOSBattambang-Regular.ttf", FONT_SIZE)

    im = Image.new(mode="RGB", size=(300, 100))
    draw = ImageDraw.Draw(im)
    draw.text((0, 0), "លោកុប្បត្តិ", font=ttf, fill=500)

    target = "Tests/images/test_complex_unicode_text2.png"
    with Image.open(target) as target_img:
        assert_image_similar(im, target_img, 2.33)


def test_text_direction_rtl():
    ttf = ImageFont.truetype(FONT_PATH, FONT_SIZE)

    im = Image.new(mode="RGB", size=(300, 100))
    draw = ImageDraw.Draw(im)
    draw.text((0, 0), "English عربي", font=ttf, fill=500, direction="rtl")

    target = "Tests/images/test_direction_rtl.png"
    with Image.open(target) as target_img:
        assert_image_similar(im, target_img, 0.5)


def test_text_direction_ltr():
    ttf = ImageFont.truetype(FONT_PATH, FONT_SIZE)

    im = Image.new(mode="RGB", size=(300, 100))
    draw = ImageDraw.Draw(im)
    draw.text((0, 0), "سلطنة عمان Oman", font=ttf, fill=500, direction="ltr")

    target = "Tests/images/test_direction_ltr.png"
    with Image.open(target) as target_img:
        assert_image_similar(im, target_img, 0.5)


def test_text_direction_rtl2():
    ttf = ImageFont.truetype(FONT_PATH, FONT_SIZE)

    im = Image.new(mode="RGB", size=(300, 100))
    draw = ImageDraw.Draw(im)
    draw.text((0, 0), "Oman سلطنة عمان", font=ttf, fill=500, direction="rtl")

    target = "Tests/images/test_direction_ltr.png"
    with Image.open(target) as target_img:
        assert_image_similar(im, target_img, 0.5)


def test_text_direction_ttb():
    ttf = ImageFont.truetype("Tests/fonts/NotoSansJP-Regular.otf", FONT_SIZE)

    im = Image.new(mode="RGB", size=(100, 300))
    draw = ImageDraw.Draw(im)
    try:
        draw.text((0, 0), "English あい", font=ttf, fill=500, direction="ttb")
    except ValueError as ex:
        if str(ex) == "libraqm 0.7 or greater required for 'ttb' direction":
            pytest.skip("libraqm 0.7 or greater not available")

    target = "Tests/images/test_direction_ttb.png"
    with Image.open(target) as target_img:
        assert_image_similar(im, target_img, 1.15)


def test_text_direction_ttb_stroke():
    ttf = ImageFont.truetype("Tests/fonts/NotoSansJP-Regular.otf", 50)

    im = Image.new(mode="RGB", size=(100, 300))
    draw = ImageDraw.Draw(im)
    try:
        draw.text(
            (27, 27),
            "あい",
            font=ttf,
            fill=500,
            direction="ttb",
            stroke_width=2,
            stroke_fill="#0f0",
        )
    except ValueError as ex:
        if str(ex) == "libraqm 0.7 or greater required for 'ttb' direction":
            pytest.skip("libraqm 0.7 or greater not available")

    target = "Tests/images/test_direction_ttb_stroke.png"
    with Image.open(target) as target_img:
        assert_image_similar(im, target_img, 12.4)


def test_ligature_features():
    ttf = ImageFont.truetype(FONT_PATH, FONT_SIZE)

    im = Image.new(mode="RGB", size=(300, 100))
    draw = ImageDraw.Draw(im)
    draw.text((0, 0), "filling", font=ttf, fill=500, features=["-liga"])
    target = "Tests/images/test_ligature_features.png"
    with Image.open(target) as target_img:
        assert_image_similar(im, target_img, 0.5)

    liga_size = ttf.getsize("fi", features=["-liga"])
    assert liga_size == (13, 19)


def test_kerning_features():
    ttf = ImageFont.truetype(FONT_PATH, FONT_SIZE)

    im = Image.new(mode="RGB", size=(300, 100))
    draw = ImageDraw.Draw(im)
    draw.text((0, 0), "TeToAV", font=ttf, fill=500, features=["-kern"])

    target = "Tests/images/test_kerning_features.png"
    with Image.open(target) as target_img:
        assert_image_similar(im, target_img, 0.5)


def test_arabictext_features():
    ttf = ImageFont.truetype(FONT_PATH, FONT_SIZE)

    im = Image.new(mode="RGB", size=(300, 100))
    draw = ImageDraw.Draw(im)
    draw.text(
        (0, 0),
        "اللغة العربية",
        font=ttf,
        fill=500,
        features=["-fina", "-init", "-medi"],
    )

    target = "Tests/images/test_arabictext_features.png"
    with Image.open(target) as target_img:
        assert_image_similar(im, target_img, 0.5)


def test_x_max_and_y_offset():
    ttf = ImageFont.truetype("Tests/fonts/ArefRuqaa-Regular.ttf", 40)

    im = Image.new(mode="RGB", size=(50, 100))
    draw = ImageDraw.Draw(im)
    draw.text((0, 0), "لح", font=ttf, fill=500)

    target = "Tests/images/test_x_max_and_y_offset.png"
    with Image.open(target) as target_img:
        assert_image_similar(im, target_img, 0.5)


def test_language():
    ttf = ImageFont.truetype(FONT_PATH, FONT_SIZE)

    im = Image.new(mode="RGB", size=(300, 100))
    draw = ImageDraw.Draw(im)
    draw.text((0, 0), "абвг", font=ttf, fill=500, language="sr")

    target = "Tests/images/test_language.png"
    with Image.open(target) as target_img:
        assert_image_similar(im, target_img, 0.5)


<<<<<<< HEAD
@pytest.mark.parametrize("mode", ("L", "1"))
@pytest.mark.parametrize(
    "text,direction,expected",
    (
        ("سلطنة عمان Oman", None, 173.703125),
        ("سلطنة عمان Oman", "ltr", 173.703125),
        ("Oman سلطنة عمان", "rtl", 173.703125),
        ("English عربي", "rtl", 123.796875),
        ("test", "ttb", 80.0),
    ),
    ids=("None", "ltr", "rtl2", "rtl", "ttb"),
)
def test_getlength(mode, text, direction, expected):
    ttf = ImageFont.truetype(FONT_PATH, FONT_SIZE)
    im = Image.new(mode, (1, 1), 0)
    d = ImageDraw.Draw(im)

    try:
        assert d.textlength(text, ttf, direction) == expected
    except ValueError as ex:
        if (
            direction == "ttb"
            and str(ex) == "libraqm 0.7 or greater required for 'ttb' direction"
        ):
            pytest.skip("libraqm 0.7 or greater not available")


@pytest.mark.parametrize("mode", ("L", "1"))
@pytest.mark.parametrize("direction", ("ltr", "ttb"))
@pytest.mark.parametrize(
    "text",
    ("i" + ("\u030C" * 15) + "i", "i" + "\u032C" * 15 + "i", "\u035Cii", "i\u0305i"),
    ids=("caron-above", "caron-below", "double-breve", "overline"),
)
def test_getlength_combine(mode, direction, text):
    if text == "i\u0305i" and direction == "ttb":
        pytest.skip("fails with this font")

    ttf = ImageFont.truetype("Tests/fonts/NotoSans-Regular.ttf", 48)

    try:
        target = ttf.getlength("ii", mode, direction)
        actual = ttf.getlength(text, mode, direction)

        assert actual == target
    except ValueError as ex:
        if (
            direction == "ttb"
            and str(ex) == "libraqm 0.7 or greater required for 'ttb' direction"
        ):
            pytest.skip("libraqm 0.7 or greater not available")


=======
# FreeType 2.5.1 README: Miscellaneous Changes:
# Improved computation of emulated vertical metrics for TrueType fonts.
@skip_unless_feature_version(
    "freetype2", "2.5.1", "FreeType <2.5.1 has incompatible ttb metrics"
)
>>>>>>> 309cb9e5
@pytest.mark.parametrize("anchor", ("lt", "mm", "rb", "sm"))
def test_anchor_ttb(anchor):
    text = "f"
    path = f"Tests/images/test_anchor_ttb_{text}_{anchor}.png"
    f = ImageFont.truetype("Tests/fonts/NotoSans-Regular.ttf", 120)

    im = Image.new("RGB", (200, 400), "white")
    d = ImageDraw.Draw(im)
    d.line(((0, 200), (200, 200)), "gray")
    d.line(((100, 0), (100, 400)), "gray")
    try:
        d.text((100, 200), text, fill="black", anchor=anchor, direction="ttb", font=f)
    except ValueError as ex:
        if str(ex) == "libraqm 0.7 or greater required for 'ttb' direction":
            pytest.skip("libraqm 0.7 or greater not available")

    with Image.open(path) as expected:
        assert_image_similar(im, expected, 1)  # fails at 5


combine_tests = (
    # extends above (e.g. issue #4553)
    ("caron", "a\u030C\u030C\u030C\u030C\u030Cb", None, None, 0.08),
    ("caron_la", "a\u030C\u030C\u030C\u030C\u030Cb", "la", None, 0.08),
    ("caron_lt", "a\u030C\u030C\u030C\u030C\u030Cb", "lt", None, 0.08),
    ("caron_ls", "a\u030C\u030C\u030C\u030C\u030Cb", "ls", None, 0.08),
    ("caron_ttb", "ca" + ("\u030C" * 15) + "b", None, "ttb", 0.3),
    ("caron_ttb_lt", "ca" + ("\u030C" * 15) + "b", "lt", "ttb", 0.3),
    # extends below
    ("caron_below", "a\u032C\u032C\u032C\u032C\u032Cb", None, None, 0.02),
    ("caron_below_ld", "a\u032C\u032C\u032C\u032C\u032Cb", "ld", None, 0.02),
    ("caron_below_lb", "a\u032C\u032C\u032C\u032C\u032Cb", "lb", None, 0.02),
    ("caron_below_ls", "a\u032C\u032C\u032C\u032C\u032Cb", "ls", None, 0.02),
    ("caron_below_ttb", "a" + ("\u032C" * 15) + "b", None, "ttb", 0.03),
    ("caron_below_ttb_lb", "a" + ("\u032C" * 15) + "b", "lb", "ttb", 0.03),
    # extends to the right (e.g. issue #3745)
    ("double_breve_below", "a\u035Ci", None, None, 0.02),
    ("double_breve_below_ma", "a\u035Ci", "ma", None, 0.02),
    ("double_breve_below_ra", "a\u035Ci", "ra", None, 0.02),
    ("double_breve_below_ttb", "a\u035Cb", None, "ttb", 0.02),
    ("double_breve_below_ttb_rt", "a\u035Cb", "rt", "ttb", 0.02),
    ("double_breve_below_ttb_mt", "a\u035Cb", "mt", "ttb", 0.02),
    ("double_breve_below_ttb_st", "a\u035Cb", "st", "ttb", 0.02),
    # extends to the left (fail=0.064)
    ("overline", "i\u0305", None, None, 0.02),
    ("overline_la", "i\u0305", "la", None, 0.02),
    ("overline_ra", "i\u0305", "ra", None, 0.02),
    ("overline_ttb", "i\u0305", None, "ttb", 0.02),
    ("overline_ttb_rt", "i\u0305", "rt", "ttb", 0.02),
    ("overline_ttb_mt", "i\u0305", "mt", "ttb", 0.02),
    ("overline_ttb_st", "i\u0305", "st", "ttb", 0.02),
)


# this tests various combining characters for anchor alignment and clipping
@pytest.mark.parametrize(
    "name,text,anchor,dir,epsilon", combine_tests, ids=[r[0] for r in combine_tests]
)
def test_combine(name, text, dir, anchor, epsilon):
    if (
        parse_version(features.version_module("freetype2")) < parse_version("2.5.1")
        and dir == "ttb"
    ):
        # FreeType 2.5.1 README: Miscellaneous Changes:
        # Improved computation of emulated vertical metrics for TrueType fonts.
        pytest.skip("FreeType <2.5.1 has incompatible ttb metrics")

    path = f"Tests/images/test_combine_{name}.png"
    f = ImageFont.truetype("Tests/fonts/NotoSans-Regular.ttf", 48)

    im = Image.new("RGB", (400, 400), "white")
    d = ImageDraw.Draw(im)
    d.line(((0, 200), (400, 200)), "gray")
    d.line(((200, 0), (200, 400)), "gray")
    try:
        d.text((200, 200), text, fill="black", anchor=anchor, direction=dir, font=f)
    except ValueError as ex:
        if str(ex) == "libraqm 0.7 or greater required for 'ttb' direction":
            pytest.skip("libraqm 0.7 or greater not available")

    with Image.open(path) as expected:
        assert_image_similar(im, expected, epsilon)


@pytest.mark.parametrize(
    "anchor,align",
    (
        ("lm", "left"),  # pass with getsize
        ("lm", "center"),  # fail at 2.12
        ("lm", "right"),  # fail at 2.57
        ("mm", "left"),  # fail at 2.12
        ("mm", "center"),  # pass with getsize
        ("mm", "right"),  # fail at 2.12
        ("rm", "left"),  # fail at 2.57
        ("rm", "center"),  # fail at 2.12
        ("rm", "right"),  # pass with getsize
    ),
)
def test_combine_multiline(anchor, align):
    # test that multiline text uses getlength, not getsize or getbbox

    path = f"Tests/images/test_combine_multiline_{anchor}_{align}.png"
    f = ImageFont.truetype("Tests/fonts/NotoSans-Regular.ttf", 48)
    text = "i\u0305\u035C\ntext"  # i with overline and double breve, and a word

    im = Image.new("RGB", (400, 400), "white")
    d = ImageDraw.Draw(im)
    d.line(((0, 200), (400, 200)), "gray")
    d.line(((200, 0), (200, 400)), "gray")
    bbox = d.multiline_textbbox((200, 200), text, anchor=anchor, font=f, align=align)
    d.rectangle(bbox, outline="red")
    d.multiline_text((200, 200), text, fill="black", anchor=anchor, font=f, align=align)

    with Image.open(path) as expected:
        assert_image_similar(im, expected, 0.015)


def test_anchor_invalid_ttb():
    font = ImageFont.truetype(FONT_PATH, FONT_SIZE)
    im = Image.new("RGB", (100, 100), "white")
    d = ImageDraw.Draw(im)
    d.font = font

    for anchor in ["", "l", "a", "lax", "xa", "la", "ls", "ld", "lx"]:
        pytest.raises(
            ValueError, lambda: font.getmask2("hello", anchor=anchor, direction="ttb")
        )
        pytest.raises(
            ValueError, lambda: font.getbbox("hello", anchor=anchor, direction="ttb")
        )
        pytest.raises(
            ValueError, lambda: d.text((0, 0), "hello", anchor=anchor, direction="ttb")
        )
        pytest.raises(
            ValueError,
            lambda: d.textbbox((0, 0), "hello", anchor=anchor, direction="ttb"),
        )
        pytest.raises(
            ValueError,
            lambda: d.multiline_text(
                (0, 0), "foo\nbar", anchor=anchor, direction="ttb"
            ),
        )
        pytest.raises(
            ValueError,
            lambda: d.multiline_textbbox(
                (0, 0), "foo\nbar", anchor=anchor, direction="ttb"
            ),
        )
    # ttb multiline text does not support anchors at all
    pytest.raises(
        ValueError,
        lambda: d.multiline_text((0, 0), "foo\nbar", anchor="mm", direction="ttb"),
    )
    pytest.raises(
        ValueError,
        lambda: d.multiline_textbbox((0, 0), "foo\nbar", anchor="mm", direction="ttb"),
    )<|MERGE_RESOLUTION|>--- conflicted
+++ resolved
@@ -213,7 +213,6 @@
         assert_image_similar(im, target_img, 0.5)
 
 
-<<<<<<< HEAD
 @pytest.mark.parametrize("mode", ("L", "1"))
 @pytest.mark.parametrize(
     "text,direction,expected",
@@ -267,13 +266,11 @@
             pytest.skip("libraqm 0.7 or greater not available")
 
 
-=======
 # FreeType 2.5.1 README: Miscellaneous Changes:
 # Improved computation of emulated vertical metrics for TrueType fonts.
 @skip_unless_feature_version(
     "freetype2", "2.5.1", "FreeType <2.5.1 has incompatible ttb metrics"
 )
->>>>>>> 309cb9e5
 @pytest.mark.parametrize("anchor", ("lt", "mm", "rb", "sm"))
 def test_anchor_ttb(anchor):
     text = "f"
