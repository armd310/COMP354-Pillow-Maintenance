--- conflicted
+++ resolved
@@ -214,7 +214,6 @@
         self.assertEqual(0, reloaded.tag_v2[41988].numerator)
         self.assertEqual(0, reloaded.tag_v2[41988].denominator)
 
-<<<<<<< HEAD
     def test_ifd_unsigned_rational(self):
         im = hopper()
         info = TiffImagePlugin.ImageFileDirectory_v2()
@@ -287,10 +286,7 @@
         reloaded = Image.open(out)
         self.assertEqual(reloaded.tag_v2[37000], -60000)
 
-    def test_expty_values(self):
-=======
     def test_empty_values(self):
->>>>>>> d94b4230
         data = io.BytesIO(
             b"II*\x00\x08\x00\x00\x00\x03\x00\x1a\x01\x05\x00\x00\x00\x00\x00"
             b"\x00\x00\x00\x00\x1b\x01\x05\x00\x00\x00\x00\x00\x00\x00\x00\x00"
