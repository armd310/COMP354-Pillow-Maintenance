#
# The Python Imaging Library.
# $Id$
#
# global image statistics
#
# History:
# 1996-04-05 fl   Created
# 1997-05-21 fl   Added mask; added rms, var, stddev attributes
# 1997-08-05 fl   Added median
# 1998-07-05 hk   Fixed integer overflow error
#
# Notes:
# This class shows how to implement delayed evaluation of attributes.
# To get a certain value, simply access the corresponding attribute.
# The __getattr__ dispatcher takes care of the rest.
#
# Copyright (c) Secret Labs AB 1997.
# Copyright (c) Fredrik Lundh 1996-97.
#
# See the README file for information on usage and redistribution.
#

import math


class Stat:
    def __init__(self, image_or_list, mask=None):
        try:
            if mask:
                self.h = image_or_list.histogram(mask)
            else:
                self.h = image_or_list.histogram()
        except AttributeError:
            self.h = image_or_list  # assume it to be a histogram list
        if not isinstance(self.h, list):
            msg = "first argument must be image or list"
            raise TypeError(msg)
        self.bands = list(range(len(self.h) // 256))

    def __getattr__(self, id):
        """Calculate missing attribute"""
        if id[:4] == "_get":
            raise AttributeError(id)
        # calculate missing attribute
        v = getattr(self, "_get" + id)()
        setattr(self, id, v)
        return v

    def _getextrema(self):
        """Get min/max values for each band in the image"""

        def minmax(histogram):
            n = 255
            x = 0
            for i in range(256):
                if histogram[i]:
                    n = min(n, i)
                    x = max(x, i)
            return n, x  # returns (255, 0) if there's no data in the histogram

        return [minmax(self.h[i:]) for i in range(0, len(self.h), 256)]

    def _getcount(self):
        """Get total number of pixels in each layer"""
<<<<<<< HEAD
        return [
            functools.reduce(operator.add, self.h[i : i + 256])
            for i in range(0, len(self.h), 256)
        ]
=======

        return [sum(self.h[i : i + 256]) for i in range(0, len(self.h), 256)]
>>>>>>> fe269006

    def _getsum(self):
        """Get sum of all pixels in each layer"""

        v = []
        for i in range(0, len(self.h), 256):
            layer_sum = 0.0
            for j in range(256):
                layer_sum += j * self.h[i + j]
            v.append(layer_sum)
        return v

    def _getsum2(self):
        """Get squared sum of all pixels in each layer"""

        v = []
        for i in range(0, len(self.h), 256):
            sum2 = 0.0
            for j in range(256):
                sum2 += (j**2) * float(self.h[i + j])
            v.append(sum2)
        return v

    def _getmean(self):
        """Get average pixel level for each layer"""
        return [self.sum[i] / self.count[i] for i in self.bands]

    def _getmedian(self):
        """Get median pixel level for each layer"""

        v = []
        for i in self.bands:
            s = 0
            half = self.count[i] // 2
            b = i * 256
            for j in range(256):
                s = s + self.h[b + j]
                if s > half:
                    break
            v.append(j)
        return v

    def _getrms(self):
        """Get RMS for each layer"""
        return [math.sqrt(self.sum2[i] / self.count[i]) for i in self.bands]

    def _getvar(self):
        """Get variance for each layer"""
        return [
            (self.sum2[i] - (self.sum[i] ** 2.0) / self.count[i]) / self.count[i]
            for i in self.bands
        ]

    def _getstddev(self):
        """Get standard deviation for each layer"""
        return [math.sqrt(self.var[i]) for i in self.bands]


Global = Stat  # compatibility<|MERGE_RESOLUTION|>--- conflicted
+++ resolved
@@ -63,15 +63,7 @@
 
     def _getcount(self):
         """Get total number of pixels in each layer"""
-<<<<<<< HEAD
-        return [
-            functools.reduce(operator.add, self.h[i : i + 256])
-            for i in range(0, len(self.h), 256)
-        ]
-=======
-
         return [sum(self.h[i : i + 256]) for i in range(0, len(self.h), 256)]
->>>>>>> fe269006
 
     def _getsum(self):
         """Get sum of all pixels in each layer"""
