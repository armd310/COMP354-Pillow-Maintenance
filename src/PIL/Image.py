--- conflicted
+++ resolved
@@ -1459,7 +1459,6 @@
             return tuple(self.im.getband(i).getextrema() for i in range(self.im.bands))
         return self.im.getextrema()
 
-<<<<<<< HEAD
     def getxmp(self):
         """
         Returns a dictionary containing the XMP tags.
@@ -1468,11 +1467,7 @@
         :returns: XMP tags in a dictionary.
         """
 
-        def get_name(tag):
-=======
-    def _getxmp(self, xmp_tags):
         def get_name(tag: str) -> str:
->>>>>>> b1d5d7f6
             return re.sub("^{[^}]+}", "", tag)
 
         def get_value(element):
