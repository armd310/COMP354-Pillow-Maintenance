#
# The Python Imaging Library.
# $Id$
#
# the Image class wrapper
#
# partial release history:
# 1995-09-09 fl   Created
# 1996-03-11 fl   PIL release 0.0 (proof of concept)
# 1996-04-30 fl   PIL release 0.1b1
# 1999-07-28 fl   PIL release 1.0 final
# 2000-06-07 fl   PIL release 1.1
# 2000-10-20 fl   PIL release 1.1.1
# 2001-05-07 fl   PIL release 1.1.2
# 2002-03-15 fl   PIL release 1.1.3
# 2003-05-10 fl   PIL release 1.1.4
# 2005-03-28 fl   PIL release 1.1.5
# 2006-12-02 fl   PIL release 1.1.6
# 2009-11-15 fl   PIL release 1.1.7
#
# Copyright (c) 1997-2009 by Secret Labs AB.  All rights reserved.
# Copyright (c) 1995-2009 by Fredrik Lundh.
#
# See the README file for information on usage and redistribution.
#

import atexit
import builtins
import io
import logging
import math
import numbers
import os
import re
import struct
import sys
import tempfile
import warnings
from collections.abc import Callable, MutableMapping
from pathlib import Path

try:
    import defusedxml.ElementTree as ElementTree
except ImportError:
    ElementTree = None

# VERSION was removed in Pillow 6.0.0.
# PILLOW_VERSION was removed in Pillow 9.0.0.
# Use __version__ instead.
from . import ImageMode, TiffTags, UnidentifiedImageError, __version__, _plugins
from ._binary import i32le
from ._util import deferred_error, isPath


<<<<<<< HEAD
def __getattr__(name):
    categories = {"NORMAL": 0, "SEQUENCE": 1, "CONTAINER": 2}
    if name in categories:
        warnings.warn(
            "Image categories are deprecated and will be removed in Pillow 10 "
            "(2023-01-02). Use is_animated instead.",
            DeprecationWarning,
            stacklevel=2,
        )
        return categories[name]
    raise AttributeError(f"module '{__name__}' has no attribute '{name}'")
=======
    def __getattr__(name):
        categories = {"NORMAL": 0, "SEQUENCE": 1, "CONTAINER": 2}
        if name in categories:
            warnings.warn(
                "Image categories are deprecated and will be removed in Pillow 10 "
                "(2023-07-01). Use is_animated instead.",
                DeprecationWarning,
                stacklevel=2,
            )
            return categories[name]
        raise AttributeError(f"module '{__name__}' has no attribute '{name}'")


else:
    # categories
    NORMAL = 0
    SEQUENCE = 1
    CONTAINER = 2
>>>>>>> 704336f9


logger = logging.getLogger(__name__)


class DecompressionBombWarning(RuntimeWarning):
    pass


class DecompressionBombError(Exception):
    pass


# Limit to around a quarter gigabyte for a 24-bit (3 bpp) image
MAX_IMAGE_PIXELS = int(1024 * 1024 * 1024 // 4 // 3)


try:
    # If the _imaging C module is not present, Pillow will not load.
    # Note that other modules should not refer to _imaging directly;
    # import Image and use the Image.core variable instead.
    # Also note that Image.core is not a publicly documented interface,
    # and should be considered private and subject to change.
    from . import _imaging as core

    if __version__ != getattr(core, "PILLOW_VERSION", None):
        raise ImportError(
            "The _imaging extension was built for another version of Pillow or PIL:\n"
            f"Core version: {getattr(core, 'PILLOW_VERSION', None)}\n"
            f"Pillow version: {__version__}"
        )

except ImportError as v:
    core = deferred_error(ImportError("The _imaging C module is not installed."))
    # Explanations for ways that we know we might have an import error
    if str(v).startswith("Module use of python"):
        # The _imaging C module is present, but not compiled for
        # the right version (windows only).  Print a warning, if
        # possible.
        warnings.warn(
            "The _imaging extension was built for another version of Python.",
            RuntimeWarning,
        )
    elif str(v).startswith("The _imaging extension"):
        warnings.warn(str(v), RuntimeWarning)
    # Fail here anyway. Don't let people run with a mostly broken Pillow.
    # see docs/porting.rst
    raise


# works everywhere, win for pypy, not cpython
USE_CFFI_ACCESS = hasattr(sys, "pypy_version_info")
try:
    import cffi
except ImportError:
    cffi = None


def isImageType(t):
    """
    Checks if an object is an image object.

    .. warning::

       This function is for internal use only.

    :param t: object to check if it's an image
    :returns: True if the object is an image
    """
    return hasattr(t, "im")


#
# Constants

NONE = 0

# transpose
FLIP_LEFT_RIGHT = 0
FLIP_TOP_BOTTOM = 1
ROTATE_90 = 2
ROTATE_180 = 3
ROTATE_270 = 4
TRANSPOSE = 5
TRANSVERSE = 6

# transforms (also defined in Imaging.h)
AFFINE = 0
EXTENT = 1
PERSPECTIVE = 2
QUAD = 3
MESH = 4

# resampling filters (also defined in Imaging.h)
NEAREST = NONE = 0
BOX = 4
BILINEAR = LINEAR = 2
HAMMING = 5
BICUBIC = CUBIC = 3
LANCZOS = ANTIALIAS = 1

_filters_support = {BOX: 0.5, BILINEAR: 1.0, HAMMING: 1.0, BICUBIC: 2.0, LANCZOS: 3.0}


# dithers
NEAREST = NONE = 0
ORDERED = 1  # Not yet implemented
RASTERIZE = 2  # Not yet implemented
FLOYDSTEINBERG = 3  # default

# palettes/quantizers
WEB = 0
ADAPTIVE = 1

MEDIANCUT = 0
MAXCOVERAGE = 1
FASTOCTREE = 2
LIBIMAGEQUANT = 3

if hasattr(core, "DEFAULT_STRATEGY"):
    DEFAULT_STRATEGY = core.DEFAULT_STRATEGY
    FILTERED = core.FILTERED
    HUFFMAN_ONLY = core.HUFFMAN_ONLY
    RLE = core.RLE
    FIXED = core.FIXED


# --------------------------------------------------------------------
# Registries

ID = []
OPEN = {}
MIME = {}
SAVE = {}
SAVE_ALL = {}
EXTENSION = {}
DECODERS = {}
ENCODERS = {}

# --------------------------------------------------------------------
# Modes

if sys.byteorder == "little":
    _ENDIAN = "<"
else:
    _ENDIAN = ">"

_MODE_CONV = {
    # official modes
    "1": ("|b1", None),  # Bits need to be extended to bytes
    "L": ("|u1", None),
    "LA": ("|u1", 2),
    "I": (_ENDIAN + "i4", None),
    "F": (_ENDIAN + "f4", None),
    "P": ("|u1", None),
    "RGB": ("|u1", 3),
    "RGBX": ("|u1", 4),
    "RGBA": ("|u1", 4),
    "CMYK": ("|u1", 4),
    "YCbCr": ("|u1", 3),
    "LAB": ("|u1", 3),  # UNDONE - unsigned |u1i1i1
    "HSV": ("|u1", 3),
    # I;16 == I;16L, and I;32 == I;32L
    "I;16": ("<u2", None),
    "I;16B": (">u2", None),
    "I;16L": ("<u2", None),
    "I;16S": ("<i2", None),
    "I;16BS": (">i2", None),
    "I;16LS": ("<i2", None),
    "I;32": ("<u4", None),
    "I;32B": (">u4", None),
    "I;32L": ("<u4", None),
    "I;32S": ("<i4", None),
    "I;32BS": (">i4", None),
    "I;32LS": ("<i4", None),
}


def _conv_type_shape(im):
    typ, extra = _MODE_CONV[im.mode]
    if extra is None:
        return (im.size[1], im.size[0]), typ
    else:
        return (im.size[1], im.size[0], extra), typ


MODES = ["1", "CMYK", "F", "HSV", "I", "L", "LAB", "P", "RGB", "RGBA", "RGBX", "YCbCr"]

# raw modes that may be memory mapped.  NOTE: if you change this, you
# may have to modify the stride calculation in map.c too!
_MAPMODES = ("L", "P", "RGBX", "RGBA", "CMYK", "I;16", "I;16L", "I;16B")


def getmodebase(mode):
    """
    Gets the "base" mode for given mode.  This function returns "L" for
    images that contain grayscale data, and "RGB" for images that
    contain color data.

    :param mode: Input mode.
    :returns: "L" or "RGB".
    :exception KeyError: If the input mode was not a standard mode.
    """
    return ImageMode.getmode(mode).basemode


def getmodetype(mode):
    """
    Gets the storage type mode.  Given a mode, this function returns a
    single-layer mode suitable for storing individual bands.

    :param mode: Input mode.
    :returns: "L", "I", or "F".
    :exception KeyError: If the input mode was not a standard mode.
    """
    return ImageMode.getmode(mode).basetype


def getmodebandnames(mode):
    """
    Gets a list of individual band names.  Given a mode, this function returns
    a tuple containing the names of individual bands (use
    :py:method:`~PIL.Image.getmodetype` to get the mode used to store each
    individual band.

    :param mode: Input mode.
    :returns: A tuple containing band names.  The length of the tuple
        gives the number of bands in an image of the given mode.
    :exception KeyError: If the input mode was not a standard mode.
    """
    return ImageMode.getmode(mode).bands


def getmodebands(mode):
    """
    Gets the number of individual bands for this mode.

    :param mode: Input mode.
    :returns: The number of bands in this mode.
    :exception KeyError: If the input mode was not a standard mode.
    """
    return len(ImageMode.getmode(mode).bands)


# --------------------------------------------------------------------
# Helpers

_initialized = 0


def preinit():
    """Explicitly load standard file format drivers."""

    global _initialized
    if _initialized >= 1:
        return

    try:
        from . import BmpImagePlugin

        assert BmpImagePlugin
    except ImportError:
        pass
    try:
        from . import GifImagePlugin

        assert GifImagePlugin
    except ImportError:
        pass
    try:
        from . import JpegImagePlugin

        assert JpegImagePlugin
    except ImportError:
        pass
    try:
        from . import PpmImagePlugin

        assert PpmImagePlugin
    except ImportError:
        pass
    try:
        from . import PngImagePlugin

        assert PngImagePlugin
    except ImportError:
        pass
    # try:
    #     import TiffImagePlugin
    #     assert TiffImagePlugin
    # except ImportError:
    #     pass

    _initialized = 1


def init():
    """
    Explicitly initializes the Python Imaging Library. This function
    loads all available file format drivers.
    """

    global _initialized
    if _initialized >= 2:
        return 0

    for plugin in _plugins:
        try:
            logger.debug("Importing %s", plugin)
            __import__(f"PIL.{plugin}", globals(), locals(), [])
        except ImportError as e:
            logger.debug("Image: failed to import %s: %s", plugin, e)

    if OPEN or SAVE:
        _initialized = 2
        return 1


# --------------------------------------------------------------------
# Codec factories (used by tobytes/frombytes and ImageFile.load)


def _getdecoder(mode, decoder_name, args, extra=()):

    # tweak arguments
    if args is None:
        args = ()
    elif not isinstance(args, tuple):
        args = (args,)

    try:
        decoder = DECODERS[decoder_name]
    except KeyError:
        pass
    else:
        return decoder(mode, *args + extra)

    try:
        # get decoder
        decoder = getattr(core, decoder_name + "_decoder")
    except AttributeError as e:
        raise OSError(f"decoder {decoder_name} not available") from e
    return decoder(mode, *args + extra)


def _getencoder(mode, encoder_name, args, extra=()):

    # tweak arguments
    if args is None:
        args = ()
    elif not isinstance(args, tuple):
        args = (args,)

    try:
        encoder = ENCODERS[encoder_name]
    except KeyError:
        pass
    else:
        return encoder(mode, *args + extra)

    try:
        # get encoder
        encoder = getattr(core, encoder_name + "_encoder")
    except AttributeError as e:
        raise OSError(f"encoder {encoder_name} not available") from e
    return encoder(mode, *args + extra)


# --------------------------------------------------------------------
# Simple expression analyzer


def coerce_e(value):
    return value if isinstance(value, _E) else _E(value)


class _E:
    def __init__(self, data):
        self.data = data

    def __add__(self, other):
        return _E((self.data, "__add__", coerce_e(other).data))

    def __mul__(self, other):
        return _E((self.data, "__mul__", coerce_e(other).data))


def _getscaleoffset(expr):
    stub = ["stub"]
    data = expr(_E(stub)).data
    try:
        (a, b, c) = data  # simplified syntax
        if a is stub and b == "__mul__" and isinstance(c, numbers.Number):
            return c, 0.0
        if a is stub and b == "__add__" and isinstance(c, numbers.Number):
            return 1.0, c
    except TypeError:
        pass
    try:
        ((a, b, c), d, e) = data  # full syntax
        if (
            a is stub
            and b == "__mul__"
            and isinstance(c, numbers.Number)
            and d == "__add__"
            and isinstance(e, numbers.Number)
        ):
            return c, e
    except TypeError:
        pass
    raise ValueError("illegal expression")


# --------------------------------------------------------------------
# Implementation wrapper


class Image:
    """
    This class represents an image object.  To create
    :py:class:`~PIL.Image.Image` objects, use the appropriate factory
    functions.  There's hardly ever any reason to call the Image constructor
    directly.

    * :py:func:`~PIL.Image.open`
    * :py:func:`~PIL.Image.new`
    * :py:func:`~PIL.Image.frombytes`
    """

    format = None
    format_description = None
    _close_exclusive_fp_after_loading = True

    def __init__(self):
        # FIXME: take "new" parameters / other image?
        # FIXME: turn mode and size into delegating properties?
        self.im = None
        self.mode = ""
        self._size = (0, 0)
        self.palette = None
        self.info = {}
        self._category = 0
        self.readonly = 0
        self.pyaccess = None
        self._exif = None

    def __getattr__(self, name):
        if name == "category":
            warnings.warn(
                "Image categories are deprecated and will be removed in Pillow 10 "
                "(2023-07-01). Use is_animated instead.",
                DeprecationWarning,
                stacklevel=2,
            )
            return self._category
        raise AttributeError(name)

    @property
    def width(self):
        return self.size[0]

    @property
    def height(self):
        return self.size[1]

    @property
    def size(self):
        return self._size

    def _new(self, im):
        new = Image()
        new.im = im
        new.mode = im.mode
        new._size = im.size
        if im.mode in ("P", "PA"):
            if self.palette:
                new.palette = self.palette.copy()
            else:
                from . import ImagePalette

                new.palette = ImagePalette.ImagePalette()
        new.info = self.info.copy()
        return new

    # Context manager support
    def __enter__(self):
        return self

    def __exit__(self, *args):
        if hasattr(self, "fp") and getattr(self, "_exclusive_fp", False):
            if hasattr(self, "_close__fp"):
                self._close__fp()
            if self.fp:
                self.fp.close()
        self.fp = None

    def close(self):
        """
        Closes the file pointer, if possible.

        This operation will destroy the image core and release its memory.
        The image data will be unusable afterward.

        This function is required to close images that have multiple frames or
        have not had their file read and closed by the
        :py:meth:`~PIL.Image.Image.load` method. See :ref:`file-handling` for
        more information.
        """
        try:
            if hasattr(self, "_close__fp"):
                self._close__fp()
            if self.fp:
                self.fp.close()
            self.fp = None
        except Exception as msg:
            logger.debug("Error closing: %s", msg)

        if getattr(self, "map", None):
            self.map = None

        # Instead of simply setting to None, we're setting up a
        # deferred error that will better explain that the core image
        # object is gone.
        self.im = deferred_error(ValueError("Operation on closed image"))

    def _copy(self):
        self.load()
        self.im = self.im.copy()
        self.pyaccess = None
        self.readonly = 0

    def _ensure_mutable(self):
        if self.readonly:
            self._copy()
        else:
            self.load()

    def _dump(self, file=None, format=None, **options):
        suffix = ""
        if format:
            suffix = "." + format

        if not file:
            f, filename = tempfile.mkstemp(suffix)
            os.close(f)
        else:
            filename = file
            if not filename.endswith(suffix):
                filename = filename + suffix

        self.load()

        if not format or format == "PPM":
            self.im.save_ppm(filename)
        else:
            self.save(filename, format, **options)

        return filename

    def __eq__(self, other):
        return (
            self.__class__ is other.__class__
            and self.mode == other.mode
            and self.size == other.size
            and self.info == other.info
            and self._category == other._category
            and self.readonly == other.readonly
            and self.getpalette() == other.getpalette()
            and self.tobytes() == other.tobytes()
        )

    def __repr__(self):
        return "<%s.%s image mode=%s size=%dx%d at 0x%X>" % (
            self.__class__.__module__,
            self.__class__.__name__,
            self.mode,
            self.size[0],
            self.size[1],
            id(self),
        )

    def _repr_png_(self):
        """iPython display hook support

        :returns: png version of the image as bytes
        """
        b = io.BytesIO()
        try:
            self.save(b, "PNG")
        except Exception as e:
            raise ValueError("Could not save to PNG for display") from e
        return b.getvalue()

    def __array__(self, dtype=None):
        # numpy array interface support
        import numpy as np

        new = {}
        shape, typestr = _conv_type_shape(self)
        new["shape"] = shape
        new["typestr"] = typestr
        new["version"] = 3
        if self.mode == "1":
            # Binary images need to be extended from bits to bytes
            # See: https://github.com/python-pillow/Pillow/issues/350
            new["data"] = self.tobytes("raw", "L")
        else:
            new["data"] = self.tobytes()

        class ArrayData:
            __array_interface__ = new

        return np.array(ArrayData(), dtype)

    def __getstate__(self):
        return [self.info, self.mode, self.size, self.getpalette(), self.tobytes()]

    def __setstate__(self, state):
        Image.__init__(self)
        self.tile = []
        info, mode, size, palette, data = state
        self.info = info
        self.mode = mode
        self._size = size
        self.im = core.new(mode, size)
        if mode in ("L", "LA", "P", "PA") and palette:
            self.putpalette(palette)
        self.frombytes(data)

    def tobytes(self, encoder_name="raw", *args):
        """
        Return image as a bytes object.

        .. warning::

            This method returns the raw image data from the internal
            storage.  For compressed image data (e.g. PNG, JPEG) use
            :meth:`~.save`, with a BytesIO parameter for in-memory
            data.

        :param encoder_name: What encoder to use.  The default is to
                             use the standard "raw" encoder.
        :param args: Extra arguments to the encoder.
        :returns: A :py:class:`bytes` object.
        """

        # may pass tuple instead of argument list
        if len(args) == 1 and isinstance(args[0], tuple):
            args = args[0]

        if encoder_name == "raw" and args == ():
            args = self.mode

        self.load()

        # unpack data
        e = _getencoder(self.mode, encoder_name, args)
        e.setimage(self.im)

        bufsize = max(65536, self.size[0] * 4)  # see RawEncode.c

        data = []
        while True:
            l, s, d = e.encode(bufsize)
            data.append(d)
            if s:
                break
        if s < 0:
            raise RuntimeError(f"encoder error {s} in tobytes")

        return b"".join(data)

    def tobitmap(self, name="image"):
        """
        Returns the image converted to an X11 bitmap.

        .. note:: This method only works for mode "1" images.

        :param name: The name prefix to use for the bitmap variables.
        :returns: A string containing an X11 bitmap.
        :raises ValueError: If the mode is not "1"
        """

        self.load()
        if self.mode != "1":
            raise ValueError("not a bitmap")
        data = self.tobytes("xbm")
        return b"".join(
            [
                f"#define {name}_width {self.size[0]}\n".encode("ascii"),
                f"#define {name}_height {self.size[1]}\n".encode("ascii"),
                f"static char {name}_bits[] = {{\n".encode("ascii"),
                data,
                b"};",
            ]
        )

    def frombytes(self, data, decoder_name="raw", *args):
        """
        Loads this image with pixel data from a bytes object.

        This method is similar to the :py:func:`~PIL.Image.frombytes` function,
        but loads data into this image instead of creating a new image object.
        """

        # may pass tuple instead of argument list
        if len(args) == 1 and isinstance(args[0], tuple):
            args = args[0]

        # default format
        if decoder_name == "raw" and args == ():
            args = self.mode

        # unpack data
        d = _getdecoder(self.mode, decoder_name, args)
        d.setimage(self.im)
        s = d.decode(data)

        if s[0] >= 0:
            raise ValueError("not enough image data")
        if s[1] != 0:
            raise ValueError("cannot decode image data")

    def load(self):
        """
        Allocates storage for the image and loads the pixel data.  In
        normal cases, you don't need to call this method, since the
        Image class automatically loads an opened image when it is
        accessed for the first time.

        If the file associated with the image was opened by Pillow, then this
        method will close it. The exception to this is if the image has
        multiple frames, in which case the file will be left open for seek
        operations. See :ref:`file-handling` for more information.

        :returns: An image access object.
        :rtype: :ref:`PixelAccess` or :py:class:`PIL.PyAccess`
        """
        if self.im and self.palette and self.palette.dirty:
            # realize palette
            mode, arr = self.palette.getdata()
            if mode == "RGBA":
                mode = "RGB"
                self.info["transparency"] = arr[3::4]
                arr = bytes(
                    value for (index, value) in enumerate(arr) if index % 4 != 3
                )
            palette_length = self.im.putpalette(mode, arr)
            self.palette.dirty = 0
            self.palette.rawmode = None
            if "transparency" in self.info and mode in ("RGBA", "LA", "PA"):
                if isinstance(self.info["transparency"], int):
                    self.im.putpalettealpha(self.info["transparency"], 0)
                else:
                    self.im.putpalettealphas(self.info["transparency"])
                self.palette.mode = "RGBA"
            else:
                self.palette.mode = "RGB"
                self.palette.palette = self.im.getpalette()[: palette_length * 3]

        if self.im:
            if cffi and USE_CFFI_ACCESS:
                if self.pyaccess:
                    return self.pyaccess
                from . import PyAccess

                self.pyaccess = PyAccess.new(self, self.readonly)
                if self.pyaccess:
                    return self.pyaccess
            return self.im.pixel_access(self.readonly)

    def verify(self):
        """
        Verifies the contents of a file. For data read from a file, this
        method attempts to determine if the file is broken, without
        actually decoding the image data.  If this method finds any
        problems, it raises suitable exceptions.  If you need to load
        the image after using this method, you must reopen the image
        file.
        """
        pass

    def convert(self, mode=None, matrix=None, dither=None, palette=WEB, colors=256):
        """
        Returns a converted copy of this image. For the "P" mode, this
        method translates pixels through the palette.  If mode is
        omitted, a mode is chosen so that all information in the image
        and the palette can be represented without a palette.

        The current version supports all possible conversions between
        "L", "RGB" and "CMYK." The ``matrix`` argument only supports "L"
        and "RGB".

        When translating a color image to greyscale (mode "L"),
        the library uses the ITU-R 601-2 luma transform::

            L = R * 299/1000 + G * 587/1000 + B * 114/1000

        The default method of converting a greyscale ("L") or "RGB"
        image into a bilevel (mode "1") image uses Floyd-Steinberg
        dither to approximate the original image luminosity levels. If
        dither is :data:`NONE`, all values larger than 127 are set to 255 (white),
        all other values to 0 (black). To use other thresholds, use the
        :py:meth:`~PIL.Image.Image.point` method.

        When converting from "RGBA" to "P" without a ``matrix`` argument,
        this passes the operation to :py:meth:`~PIL.Image.Image.quantize`,
        and ``dither`` and ``palette`` are ignored.

        :param mode: The requested mode. See: :ref:`concept-modes`.
        :param matrix: An optional conversion matrix.  If given, this
           should be 4- or 12-tuple containing floating point values.
        :param dither: Dithering method, used when converting from
           mode "RGB" to "P" or from "RGB" or "L" to "1".
           Available methods are :data:`NONE` or :data:`FLOYDSTEINBERG` (default).
           Note that this is not used when ``matrix`` is supplied.
        :param palette: Palette to use when converting from mode "RGB"
           to "P".  Available palettes are :data:`WEB` or :data:`ADAPTIVE`.
        :param colors: Number of colors to use for the :data:`ADAPTIVE` palette.
           Defaults to 256.
        :rtype: :py:class:`~PIL.Image.Image`
        :returns: An :py:class:`~PIL.Image.Image` object.
        """

        self.load()

        has_transparency = self.info.get("transparency") is not None
        if not mode and self.mode == "P":
            # determine default mode
            if self.palette:
                mode = self.palette.mode
            else:
                mode = "RGB"
            if mode == "RGB" and has_transparency:
                mode = "RGBA"
        if not mode or (mode == self.mode and not matrix):
            return self.copy()

        if matrix:
            # matrix conversion
            if mode not in ("L", "RGB"):
                raise ValueError("illegal conversion")
            im = self.im.convert_matrix(mode, matrix)
            new = self._new(im)
            if has_transparency and self.im.bands == 3:
                transparency = new.info["transparency"]

                def convert_transparency(m, v):
                    v = m[0] * v[0] + m[1] * v[1] + m[2] * v[2] + m[3] * 0.5
                    return max(0, min(255, int(v)))

                if mode == "L":
                    transparency = convert_transparency(matrix, transparency)
                elif len(mode) == 3:
                    transparency = tuple(
                        convert_transparency(matrix[i * 4 : i * 4 + 4], transparency)
                        for i in range(0, len(transparency))
                    )
                new.info["transparency"] = transparency
            return new

        if mode == "P" and self.mode == "RGBA":
            return self.quantize(colors)

        trns = None
        delete_trns = False
        # transparency handling
        if has_transparency:
            if self.mode in ("1", "L", "I", "RGB") and mode == "RGBA":
                # Use transparent conversion to promote from transparent
                # color to an alpha channel.
                new_im = self._new(
                    self.im.convert_transparent(mode, self.info["transparency"])
                )
                del new_im.info["transparency"]
                return new_im
            elif self.mode in ("L", "RGB", "P") and mode in ("L", "RGB", "P"):
                t = self.info["transparency"]
                if isinstance(t, bytes):
                    # Dragons. This can't be represented by a single color
                    warnings.warn(
                        "Palette images with Transparency expressed in bytes should be "
                        "converted to RGBA images"
                    )
                    delete_trns = True
                else:
                    # get the new transparency color.
                    # use existing conversions
                    trns_im = Image()._new(core.new(self.mode, (1, 1)))
                    if self.mode == "P":
                        trns_im.putpalette(self.palette)
                        if isinstance(t, tuple):
                            err = "Couldn't allocate a palette color for transparency"
                            try:
                                t = trns_im.palette.getcolor(t, self)
                            except ValueError as e:
                                if str(e) == "cannot allocate more than 256 colors":
                                    # If all 256 colors are in use,
                                    # then there is no need for transparency
                                    t = None
                                else:
                                    raise ValueError(err) from e
                    if t is None:
                        trns = None
                    else:
                        trns_im.putpixel((0, 0), t)

                        if mode in ("L", "RGB"):
                            trns_im = trns_im.convert(mode)
                        else:
                            # can't just retrieve the palette number, got to do it
                            # after quantization.
                            trns_im = trns_im.convert("RGB")
                        trns = trns_im.getpixel((0, 0))

            elif self.mode == "P" and mode in ("LA", "PA", "RGBA"):
                t = self.info["transparency"]
                delete_trns = True

                if isinstance(t, bytes):
                    self.im.putpalettealphas(t)
                elif isinstance(t, int):
                    self.im.putpalettealpha(t, 0)
                else:
                    raise ValueError("Transparency for P mode should be bytes or int")

        if mode == "P" and palette == ADAPTIVE:
            im = self.im.quantize(colors)
            new = self._new(im)
            from . import ImagePalette

            new.palette = ImagePalette.ImagePalette("RGB", new.im.getpalette("RGB"))
            if delete_trns:
                # This could possibly happen if we requantize to fewer colors.
                # The transparency would be totally off in that case.
                del new.info["transparency"]
            if trns is not None:
                try:
                    new.info["transparency"] = new.palette.getcolor(trns, new)
                except Exception:
                    # if we can't make a transparent color, don't leave the old
                    # transparency hanging around to mess us up.
                    del new.info["transparency"]
                    warnings.warn("Couldn't allocate palette entry for transparency")
            return new

        # colorspace conversion
        if dither is None:
            dither = FLOYDSTEINBERG

        try:
            im = self.im.convert(mode, dither)
        except ValueError:
            try:
                # normalize source image and try again
                im = self.im.convert(getmodebase(self.mode))
                im = im.convert(mode, dither)
            except KeyError as e:
                raise ValueError("illegal conversion") from e

        new_im = self._new(im)
        if mode == "P" and palette != ADAPTIVE:
            from . import ImagePalette

            new_im.palette = ImagePalette.ImagePalette("RGB", list(range(256)) * 3)
        if delete_trns:
            # crash fail if we leave a bytes transparency in an rgb/l mode.
            del new_im.info["transparency"]
        if trns is not None:
            if new_im.mode == "P":
                try:
                    new_im.info["transparency"] = new_im.palette.getcolor(trns, new_im)
                except ValueError as e:
                    del new_im.info["transparency"]
                    if str(e) != "cannot allocate more than 256 colors":
                        # If all 256 colors are in use,
                        # then there is no need for transparency
                        warnings.warn(
                            "Couldn't allocate palette entry for transparency"
                        )
            else:
                new_im.info["transparency"] = trns
        return new_im

    def quantize(self, colors=256, method=None, kmeans=0, palette=None, dither=1):
        """
        Convert the image to 'P' mode with the specified number
        of colors.

        :param colors: The desired number of colors, <= 256
        :param method: :data:`MEDIANCUT` (median cut),
                       :data:`MAXCOVERAGE` (maximum coverage),
                       :data:`FASTOCTREE` (fast octree),
                       :data:`LIBIMAGEQUANT` (libimagequant; check support using
                       :py:func:`PIL.features.check_feature`
                       with ``feature="libimagequant"``).

                       By default, :data:`MEDIANCUT` will be used.

                       The exception to this is RGBA images. :data:`MEDIANCUT` and
                       :data:`MAXCOVERAGE` do not support RGBA images, so
                       :data:`FASTOCTREE` is used by default instead.
        :param kmeans: Integer
        :param palette: Quantize to the palette of given
                        :py:class:`PIL.Image.Image`.
        :param dither: Dithering method, used when converting from
           mode "RGB" to "P" or from "RGB" or "L" to "1".
           Available methods are :data:`NONE` or :data:`FLOYDSTEINBERG` (default).
           Default: 1 (legacy setting)
        :returns: A new image

        """

        self.load()

        if method is None:
            # defaults:
            method = MEDIANCUT
            if self.mode == "RGBA":
                method = FASTOCTREE

        if self.mode == "RGBA" and method not in (FASTOCTREE, LIBIMAGEQUANT):
            # Caller specified an invalid mode.
            raise ValueError(
                "Fast Octree (method == 2) and libimagequant (method == 3) "
                "are the only valid methods for quantizing RGBA images"
            )

        if palette:
            # use palette from reference image
            palette.load()
            if palette.mode != "P":
                raise ValueError("bad mode for palette image")
            if self.mode != "RGB" and self.mode != "L":
                raise ValueError(
                    "only RGB or L mode images can be quantized to a palette"
                )
            im = self.im.convert("P", dither, palette.im)
            new_im = self._new(im)
            new_im.palette = palette.palette.copy()
            return new_im

        im = self._new(self.im.quantize(colors, method, kmeans))

        from . import ImagePalette

        mode = im.im.getpalettemode()
        im.palette = ImagePalette.ImagePalette(mode, im.im.getpalette(mode, mode))

        return im

    def copy(self):
        """
        Copies this image. Use this method if you wish to paste things
        into an image, but still retain the original.

        :rtype: :py:class:`~PIL.Image.Image`
        :returns: An :py:class:`~PIL.Image.Image` object.
        """
        self.load()
        return self._new(self.im.copy())

    __copy__ = copy

    def crop(self, box=None):
        """
        Returns a rectangular region from this image. The box is a
        4-tuple defining the left, upper, right, and lower pixel
        coordinate. See :ref:`coordinate-system`.

        Note: Prior to Pillow 3.4.0, this was a lazy operation.

        :param box: The crop rectangle, as a (left, upper, right, lower)-tuple.
        :rtype: :py:class:`~PIL.Image.Image`
        :returns: An :py:class:`~PIL.Image.Image` object.
        """

        if box is None:
            return self.copy()

        self.load()
        return self._new(self._crop(self.im, box))

    def _crop(self, im, box):
        """
        Returns a rectangular region from the core image object im.

        This is equivalent to calling im.crop((x0, y0, x1, y1)), but
        includes additional sanity checks.

        :param im: a core image object
        :param box: The crop rectangle, as a (left, upper, right, lower)-tuple.
        :returns: A core image object.
        """

        x0, y0, x1, y1 = map(int, map(round, box))

        absolute_values = (abs(x1 - x0), abs(y1 - y0))

        _decompression_bomb_check(absolute_values)

        return im.crop((x0, y0, x1, y1))

    def draft(self, mode, size):
        """
        Configures the image file loader so it returns a version of the
        image that as closely as possible matches the given mode and
        size. For example, you can use this method to convert a color
        JPEG to greyscale while loading it.

        If any changes are made, returns a tuple with the chosen ``mode`` and
        ``box`` with coordinates of the original image within the altered one.

        Note that this method modifies the :py:class:`~PIL.Image.Image` object
        in place. If the image has already been loaded, this method has no
        effect.

        Note: This method is not implemented for most images. It is
        currently implemented only for JPEG and MPO images.

        :param mode: The requested mode.
        :param size: The requested size.
        """
        pass

    def _expand(self, xmargin, ymargin=None):
        if ymargin is None:
            ymargin = xmargin
        self.load()
        return self._new(self.im.expand(xmargin, ymargin, 0))

    def filter(self, filter):
        """
        Filters this image using the given filter.  For a list of
        available filters, see the :py:mod:`~PIL.ImageFilter` module.

        :param filter: Filter kernel.
        :returns: An :py:class:`~PIL.Image.Image` object."""

        from . import ImageFilter

        self.load()

        if isinstance(filter, Callable):
            filter = filter()
        if not hasattr(filter, "filter"):
            raise TypeError(
                "filter argument should be ImageFilter.Filter instance or class"
            )

        multiband = isinstance(filter, ImageFilter.MultibandFilter)
        if self.im.bands == 1 or multiband:
            return self._new(filter.filter(self.im))

        ims = []
        for c in range(self.im.bands):
            ims.append(self._new(filter.filter(self.im.getband(c))))
        return merge(self.mode, ims)

    def getbands(self):
        """
        Returns a tuple containing the name of each band in this image.
        For example, ``getbands`` on an RGB image returns ("R", "G", "B").

        :returns: A tuple containing band names.
        :rtype: tuple
        """
        return ImageMode.getmode(self.mode).bands

    def getbbox(self):
        """
        Calculates the bounding box of the non-zero regions in the
        image.

        :returns: The bounding box is returned as a 4-tuple defining the
           left, upper, right, and lower pixel coordinate. See
           :ref:`coordinate-system`. If the image is completely empty, this
           method returns None.

        """

        self.load()
        return self.im.getbbox()

    def getcolors(self, maxcolors=256):
        """
        Returns a list of colors used in this image.

        The colors will be in the image's mode. For example, an RGB image will
        return a tuple of (red, green, blue) color values, and a P image will
        return the index of the color in the palette.

        :param maxcolors: Maximum number of colors.  If this number is
           exceeded, this method returns None.  The default limit is
           256 colors.
        :returns: An unsorted list of (count, pixel) values.
        """

        self.load()
        if self.mode in ("1", "L", "P"):
            h = self.im.histogram()
            out = []
            for i in range(256):
                if h[i]:
                    out.append((h[i], i))
            if len(out) > maxcolors:
                return None
            return out
        return self.im.getcolors(maxcolors)

    def getdata(self, band=None):
        """
        Returns the contents of this image as a sequence object
        containing pixel values.  The sequence object is flattened, so
        that values for line one follow directly after the values of
        line zero, and so on.

        Note that the sequence object returned by this method is an
        internal PIL data type, which only supports certain sequence
        operations.  To convert it to an ordinary sequence (e.g. for
        printing), use ``list(im.getdata())``.

        :param band: What band to return.  The default is to return
           all bands.  To return a single band, pass in the index
           value (e.g. 0 to get the "R" band from an "RGB" image).
        :returns: A sequence-like object.
        """

        self.load()
        if band is not None:
            return self.im.getband(band)
        return self.im  # could be abused

    def getextrema(self):
        """
        Gets the the minimum and maximum pixel values for each band in
        the image.

        :returns: For a single-band image, a 2-tuple containing the
           minimum and maximum pixel value.  For a multi-band image,
           a tuple containing one 2-tuple for each band.
        """

        self.load()
        if self.im.bands > 1:
            extrema = []
            for i in range(self.im.bands):
                extrema.append(self.im.getband(i).getextrema())
            return tuple(extrema)
        return self.im.getextrema()

    def _getxmp(self, xmp_tags):
        def get_name(tag):
            return tag.split("}")[1]

        def get_value(element):
            value = {get_name(k): v for k, v in element.attrib.items()}
            children = list(element)
            if children:
                for child in children:
                    name = get_name(child.tag)
                    child_value = get_value(child)
                    if name in value:
                        if not isinstance(value[name], list):
                            value[name] = [value[name]]
                        value[name].append(child_value)
                    else:
                        value[name] = child_value
            elif value:
                if element.text:
                    value["text"] = element.text
            else:
                return element.text
            return value

        if ElementTree is None:
            warnings.warn("XMP data cannot be read without defusedxml dependency")
            return {}
        else:
            root = ElementTree.fromstring(xmp_tags)
            return {get_name(root.tag): get_value(root)}

    def getexif(self):
        if self._exif is None:
            self._exif = Exif()

        exif_info = self.info.get("exif")
        if exif_info is None:
            if "Raw profile type exif" in self.info:
                exif_info = bytes.fromhex(
                    "".join(self.info["Raw profile type exif"].split("\n")[3:])
                )
            elif hasattr(self, "tag_v2"):
                self._exif.endian = self.tag_v2._endian
                self._exif.load_from_fp(self.fp, self.tag_v2._offset)
        if exif_info is not None:
            self._exif.load(exif_info)

        # XMP tags
        if 0x0112 not in self._exif:
            xmp_tags = self.info.get("XML:com.adobe.xmp")
            if xmp_tags:
                match = re.search(r'tiff:Orientation="([0-9])"', xmp_tags)
                if match:
                    self._exif[0x0112] = int(match[1])

        return self._exif

    def getim(self):
        """
        Returns a capsule that points to the internal image memory.

        :returns: A capsule object.
        """

        self.load()
        return self.im.ptr

    def getpalette(self):
        """
        Returns the image palette as a list.

        :returns: A list of color values [r, g, b, ...], or None if the
           image has no palette.
        """

        self.load()
        try:
            return list(self.im.getpalette())
        except ValueError:
            return None  # no palette

    def getpixel(self, xy):
        """
        Returns the pixel value at a given position.

        :param xy: The coordinate, given as (x, y). See
           :ref:`coordinate-system`.
        :returns: The pixel value.  If the image is a multi-layer image,
           this method returns a tuple.
        """

        self.load()
        if self.pyaccess:
            return self.pyaccess.getpixel(xy)
        return self.im.getpixel(xy)

    def getprojection(self):
        """
        Get projection to x and y axes

        :returns: Two sequences, indicating where there are non-zero
            pixels along the X-axis and the Y-axis, respectively.
        """

        self.load()
        x, y = self.im.getprojection()
        return list(x), list(y)

    def histogram(self, mask=None, extrema=None):
        """
        Returns a histogram for the image. The histogram is returned as
        a list of pixel counts, one for each pixel value in the source
        image. If the image has more than one band, the histograms for
        all bands are concatenated (for example, the histogram for an
        "RGB" image contains 768 values).

        A bilevel image (mode "1") is treated as a greyscale ("L") image
        by this method.

        If a mask is provided, the method returns a histogram for those
        parts of the image where the mask image is non-zero. The mask
        image must have the same size as the image, and be either a
        bi-level image (mode "1") or a greyscale image ("L").

        :param mask: An optional mask.
        :param extrema: An optional tuple of manually-specified extrema.
        :returns: A list containing pixel counts.
        """
        self.load()
        if mask:
            mask.load()
            return self.im.histogram((0, 0), mask.im)
        if self.mode in ("I", "F"):
            if extrema is None:
                extrema = self.getextrema()
            return self.im.histogram(extrema)
        return self.im.histogram()

    def entropy(self, mask=None, extrema=None):
        """
        Calculates and returns the entropy for the image.

        A bilevel image (mode "1") is treated as a greyscale ("L")
        image by this method.

        If a mask is provided, the method employs the histogram for
        those parts of the image where the mask image is non-zero.
        The mask image must have the same size as the image, and be
        either a bi-level image (mode "1") or a greyscale image ("L").

        :param mask: An optional mask.
        :param extrema: An optional tuple of manually-specified extrema.
        :returns: A float value representing the image entropy
        """
        self.load()
        if mask:
            mask.load()
            return self.im.entropy((0, 0), mask.im)
        if self.mode in ("I", "F"):
            if extrema is None:
                extrema = self.getextrema()
            return self.im.entropy(extrema)
        return self.im.entropy()

    def paste(self, im, box=None, mask=None):
        """
        Pastes another image into this image. The box argument is either
        a 2-tuple giving the upper left corner, a 4-tuple defining the
        left, upper, right, and lower pixel coordinate, or None (same as
        (0, 0)). See :ref:`coordinate-system`. If a 4-tuple is given, the size
        of the pasted image must match the size of the region.

        If the modes don't match, the pasted image is converted to the mode of
        this image (see the :py:meth:`~PIL.Image.Image.convert` method for
        details).

        Instead of an image, the source can be a integer or tuple
        containing pixel values.  The method then fills the region
        with the given color.  When creating RGB images, you can
        also use color strings as supported by the ImageColor module.

        If a mask is given, this method updates only the regions
        indicated by the mask.  You can use either "1", "L" or "RGBA"
        images (in the latter case, the alpha band is used as mask).
        Where the mask is 255, the given image is copied as is.  Where
        the mask is 0, the current value is preserved.  Intermediate
        values will mix the two images together, including their alpha
        channels if they have them.

        See :py:meth:`~PIL.Image.Image.alpha_composite` if you want to
        combine images with respect to their alpha channels.

        :param im: Source image or pixel value (integer or tuple).
        :param box: An optional 4-tuple giving the region to paste into.
           If a 2-tuple is used instead, it's treated as the upper left
           corner.  If omitted or None, the source is pasted into the
           upper left corner.

           If an image is given as the second argument and there is no
           third, the box defaults to (0, 0), and the second argument
           is interpreted as a mask image.
        :param mask: An optional mask image.
        """

        if isImageType(box) and mask is None:
            # abbreviated paste(im, mask) syntax
            mask = box
            box = None

        if box is None:
            box = (0, 0)

        if len(box) == 2:
            # upper left corner given; get size from image or mask
            if isImageType(im):
                size = im.size
            elif isImageType(mask):
                size = mask.size
            else:
                # FIXME: use self.size here?
                raise ValueError("cannot determine region size; use 4-item box")
            box += (box[0] + size[0], box[1] + size[1])

        if isinstance(im, str):
            from . import ImageColor

            im = ImageColor.getcolor(im, self.mode)

        elif isImageType(im):
            im.load()
            if self.mode != im.mode:
                if self.mode != "RGB" or im.mode not in ("RGBA", "RGBa"):
                    # should use an adapter for this!
                    im = im.convert(self.mode)
            im = im.im

        self._ensure_mutable()

        if mask:
            mask.load()
            self.im.paste(im, box, mask.im)
        else:
            self.im.paste(im, box)

    def alpha_composite(self, im, dest=(0, 0), source=(0, 0)):
        """'In-place' analog of Image.alpha_composite. Composites an image
        onto this image.

        :param im: image to composite over this one
        :param dest: Optional 2 tuple (left, top) specifying the upper
          left corner in this (destination) image.
        :param source: Optional 2 (left, top) tuple for the upper left
          corner in the overlay source image, or 4 tuple (left, top, right,
          bottom) for the bounds of the source rectangle

        Performance Note: Not currently implemented in-place in the core layer.
        """

        if not isinstance(source, (list, tuple)):
            raise ValueError("Source must be a tuple")
        if not isinstance(dest, (list, tuple)):
            raise ValueError("Destination must be a tuple")
        if not len(source) in (2, 4):
            raise ValueError("Source must be a 2 or 4-tuple")
        if not len(dest) == 2:
            raise ValueError("Destination must be a 2-tuple")
        if min(source) < 0:
            raise ValueError("Source must be non-negative")

        if len(source) == 2:
            source = source + im.size

        # over image, crop if it's not the whole thing.
        if source == (0, 0) + im.size:
            overlay = im
        else:
            overlay = im.crop(source)

        # target for the paste
        box = dest + (dest[0] + overlay.width, dest[1] + overlay.height)

        # destination image. don't copy if we're using the whole image.
        if box == (0, 0) + self.size:
            background = self
        else:
            background = self.crop(box)

        result = alpha_composite(background, overlay)
        self.paste(result, box)

    def point(self, lut, mode=None):
        """
        Maps this image through a lookup table or function.

        :param lut: A lookup table, containing 256 (or 65536 if
           self.mode=="I" and mode == "L") values per band in the
           image.  A function can be used instead, it should take a
           single argument. The function is called once for each
           possible pixel value, and the resulting table is applied to
           all bands of the image.

           It may also be an :py:class:`~PIL.Image.ImagePointHandler`
           object::

               class Example(Image.ImagePointHandler):
                 def point(self, data):
                   # Return result
        :param mode: Output mode (default is same as input).  In the
           current version, this can only be used if the source image
           has mode "L" or "P", and the output has mode "1" or the
           source image mode is "I" and the output mode is "L".
        :returns: An :py:class:`~PIL.Image.Image` object.
        """

        self.load()

        if isinstance(lut, ImagePointHandler):
            return lut.point(self)

        if callable(lut):
            # if it isn't a list, it should be a function
            if self.mode in ("I", "I;16", "F"):
                # check if the function can be used with point_transform
                # UNDONE wiredfool -- I think this prevents us from ever doing
                # a gamma function point transform on > 8bit images.
                scale, offset = _getscaleoffset(lut)
                return self._new(self.im.point_transform(scale, offset))
            # for other modes, convert the function to a table
            lut = [lut(i) for i in range(256)] * self.im.bands

        if self.mode == "F":
            # FIXME: _imaging returns a confusing error message for this case
            raise ValueError("point operation not supported for this mode")

        return self._new(self.im.point(lut, mode))

    def putalpha(self, alpha):
        """
        Adds or replaces the alpha layer in this image.  If the image
        does not have an alpha layer, it's converted to "LA" or "RGBA".
        The new layer must be either "L" or "1".

        :param alpha: The new alpha layer.  This can either be an "L" or "1"
           image having the same size as this image, or an integer or
           other color value.
        """

        self._ensure_mutable()

        if self.mode not in ("LA", "PA", "RGBA"):
            # attempt to promote self to a matching alpha mode
            try:
                mode = getmodebase(self.mode) + "A"
                try:
                    self.im.setmode(mode)
                except (AttributeError, ValueError) as e:
                    # do things the hard way
                    im = self.im.convert(mode)
                    if im.mode not in ("LA", "PA", "RGBA"):
                        raise ValueError from e  # sanity check
                    self.im = im
                self.pyaccess = None
                self.mode = self.im.mode
            except KeyError as e:
                raise ValueError("illegal image mode") from e

        if self.mode in ("LA", "PA"):
            band = 1
        else:
            band = 3

        if isImageType(alpha):
            # alpha layer
            if alpha.mode not in ("1", "L"):
                raise ValueError("illegal image mode")
            alpha.load()
            if alpha.mode == "1":
                alpha = alpha.convert("L")
        else:
            # constant alpha
            try:
                self.im.fillband(band, alpha)
            except (AttributeError, ValueError):
                # do things the hard way
                alpha = new("L", self.size, alpha)
            else:
                return

        self.im.putband(alpha.im, band)

    def putdata(self, data, scale=1.0, offset=0.0):
        """
        Copies pixel data to this image.  This method copies data from a
        sequence object into the image, starting at the upper left
        corner (0, 0), and continuing until either the image or the
        sequence ends.  The scale and offset values are used to adjust
        the sequence values: **pixel = value*scale + offset**.

        :param data: A sequence object.
        :param scale: An optional scale value.  The default is 1.0.
        :param offset: An optional offset value.  The default is 0.0.
        """

        self._ensure_mutable()

        self.im.putdata(data, scale, offset)

    def putpalette(self, data, rawmode="RGB"):
        """
        Attaches a palette to this image.  The image must be a "P", "PA", "L"
        or "LA" image.

        The palette sequence must contain at most 256 colors, made up of one
        integer value for each channel in the raw mode.
        For example, if the raw mode is "RGB", then it can contain at most 768
        values, made up of red, green and blue values for the corresponding pixel
        index in the 256 colors.
        If the raw mode is "RGBA", then it can contain at most 1024 values,
        containing red, green, blue and alpha values.

        Alternatively, an 8-bit string may be used instead of an integer sequence.

        :param data: A palette sequence (either a list or a string).
        :param rawmode: The raw mode of the palette. Either "RGB", "RGBA", or a
           mode that can be transformed to "RGB" (e.g. "R", "BGR;15", "RGBA;L").
        """
        from . import ImagePalette

        if self.mode not in ("L", "LA", "P", "PA"):
            raise ValueError("illegal image mode")
        if isinstance(data, ImagePalette.ImagePalette):
            palette = ImagePalette.raw(data.rawmode, data.palette)
        else:
            if not isinstance(data, bytes):
                data = bytes(data)
            palette = ImagePalette.raw(rawmode, data)
        self.mode = "PA" if "A" in self.mode else "P"
        self.palette = palette
        self.palette.mode = "RGB"
        self.load()  # install new palette

    def putpixel(self, xy, value):
        """
        Modifies the pixel at the given position. The color is given as
        a single numerical value for single-band images, and a tuple for
        multi-band images. In addition to this, RGB and RGBA tuples are
        accepted for P images.

        Note that this method is relatively slow.  For more extensive changes,
        use :py:meth:`~PIL.Image.Image.paste` or the :py:mod:`~PIL.ImageDraw`
        module instead.

        See:

        * :py:meth:`~PIL.Image.Image.paste`
        * :py:meth:`~PIL.Image.Image.putdata`
        * :py:mod:`~PIL.ImageDraw`

        :param xy: The pixel coordinate, given as (x, y). See
           :ref:`coordinate-system`.
        :param value: The pixel value.
        """

        if self.readonly:
            self._copy()
        self.load()

        if self.pyaccess:
            return self.pyaccess.putpixel(xy, value)

        if (
            self.mode == "P"
            and isinstance(value, (list, tuple))
            and len(value) in [3, 4]
        ):
            # RGB or RGBA value for a P image
            value = self.palette.getcolor(value, self)
        return self.im.putpixel(xy, value)

    def remap_palette(self, dest_map, source_palette=None):
        """
        Rewrites the image to reorder the palette.

        :param dest_map: A list of indexes into the original palette.
           e.g. ``[1,0]`` would swap a two item palette, and ``list(range(256))``
           is the identity transform.
        :param source_palette: Bytes or None.
        :returns:  An :py:class:`~PIL.Image.Image` object.

        """
        from . import ImagePalette

        if self.mode not in ("L", "P"):
            raise ValueError("illegal image mode")

        if source_palette is None:
            if self.mode == "P":
                self.load()
                source_palette = self.im.getpalette("RGB")[:768]
            else:  # L-mode
                source_palette = bytearray(i // 3 for i in range(768))

        palette_bytes = b""
        new_positions = [0] * 256

        # pick only the used colors from the palette
        for i, oldPosition in enumerate(dest_map):
            palette_bytes += source_palette[oldPosition * 3 : oldPosition * 3 + 3]
            new_positions[oldPosition] = i

        # replace the palette color id of all pixel with the new id

        # Palette images are [0..255], mapped through a 1 or 3
        # byte/color map.  We need to remap the whole image
        # from palette 1 to palette 2. New_positions is
        # an array of indexes into palette 1.  Palette 2 is
        # palette 1 with any holes removed.

        # We're going to leverage the convert mechanism to use the
        # C code to remap the image from palette 1 to palette 2,
        # by forcing the source image into 'L' mode and adding a
        # mapping 'L' mode palette, then converting back to 'L'
        # sans palette thus converting the image bytes, then
        # assigning the optimized RGB palette.

        # perf reference, 9500x4000 gif, w/~135 colors
        # 14 sec prepatch, 1 sec postpatch with optimization forced.

        mapping_palette = bytearray(new_positions)

        m_im = self.copy()
        m_im.mode = "P"

        m_im.palette = ImagePalette.ImagePalette("RGB", palette=mapping_palette * 3)
        # possibly set palette dirty, then
        # m_im.putpalette(mapping_palette, 'L')  # converts to 'P'
        # or just force it.
        # UNDONE -- this is part of the general issue with palettes
        m_im.im.putpalette("RGB;L", m_im.palette.tobytes())

        m_im = m_im.convert("L")

        # Internally, we require 768 bytes for a palette.
        new_palette_bytes = palette_bytes + (768 - len(palette_bytes)) * b"\x00"
        m_im.putpalette(new_palette_bytes)
        m_im.palette = ImagePalette.ImagePalette("RGB", palette=palette_bytes)

        return m_im

    def _get_safe_box(self, size, resample, box):
        """Expands the box so it includes adjacent pixels
        that may be used by resampling with the given resampling filter.
        """
        filter_support = _filters_support[resample] - 0.5
        scale_x = (box[2] - box[0]) / size[0]
        scale_y = (box[3] - box[1]) / size[1]
        support_x = filter_support * scale_x
        support_y = filter_support * scale_y

        return (
            max(0, int(box[0] - support_x)),
            max(0, int(box[1] - support_y)),
            min(self.size[0], math.ceil(box[2] + support_x)),
            min(self.size[1], math.ceil(box[3] + support_y)),
        )

    def resize(self, size, resample=None, box=None, reducing_gap=None):
        """
        Returns a resized copy of this image.

        :param size: The requested size in pixels, as a 2-tuple:
           (width, height).
        :param resample: An optional resampling filter.  This can be
           one of :py:data:`PIL.Image.NEAREST`, :py:data:`PIL.Image.BOX`,
           :py:data:`PIL.Image.BILINEAR`, :py:data:`PIL.Image.HAMMING`,
           :py:data:`PIL.Image.BICUBIC` or :py:data:`PIL.Image.LANCZOS`.
           If the image has mode "1" or "P", it is always set to
           :py:data:`PIL.Image.NEAREST`.
           If the image mode specifies a number of bits, such as "I;16", then the
           default filter is :py:data:`PIL.Image.NEAREST`.
           Otherwise, the default filter is :py:data:`PIL.Image.BICUBIC`.
           See: :ref:`concept-filters`.
        :param box: An optional 4-tuple of floats providing
           the source image region to be scaled.
           The values must be within (0, 0, width, height) rectangle.
           If omitted or None, the entire source is used.
        :param reducing_gap: Apply optimization by resizing the image
           in two steps. First, reducing the image by integer times
           using :py:meth:`~PIL.Image.Image.reduce`.
           Second, resizing using regular resampling. The last step
           changes size no less than by ``reducing_gap`` times.
           ``reducing_gap`` may be None (no first step is performed)
           or should be greater than 1.0. The bigger ``reducing_gap``,
           the closer the result to the fair resampling.
           The smaller ``reducing_gap``, the faster resizing.
           With ``reducing_gap`` greater or equal to 3.0, the result is
           indistinguishable from fair resampling in most cases.
           The default value is None (no optimization).
        :returns: An :py:class:`~PIL.Image.Image` object.
        """

        if resample is None:
            type_special = ";" in self.mode
            resample = NEAREST if type_special else BICUBIC
        elif resample not in (NEAREST, BILINEAR, BICUBIC, LANCZOS, BOX, HAMMING):
            message = f"Unknown resampling filter ({resample})."

            filters = [
                f"{filter[1]} ({filter[0]})"
                for filter in (
                    (NEAREST, "Image.NEAREST"),
                    (LANCZOS, "Image.LANCZOS"),
                    (BILINEAR, "Image.BILINEAR"),
                    (BICUBIC, "Image.BICUBIC"),
                    (BOX, "Image.BOX"),
                    (HAMMING, "Image.HAMMING"),
                )
            ]
            raise ValueError(
                message + " Use " + ", ".join(filters[:-1]) + " or " + filters[-1]
            )

        if reducing_gap is not None and reducing_gap < 1.0:
            raise ValueError("reducing_gap must be 1.0 or greater")

        size = tuple(size)

        if box is None:
            box = (0, 0) + self.size
        else:
            box = tuple(box)

        if self.size == size and box == (0, 0) + self.size:
            return self.copy()

        if self.mode in ("1", "P"):
            resample = NEAREST

        if self.mode in ["LA", "RGBA"] and resample != NEAREST:
            im = self.convert({"LA": "La", "RGBA": "RGBa"}[self.mode])
            im = im.resize(size, resample, box)
            return im.convert(self.mode)

        self.load()

        if reducing_gap is not None and resample != NEAREST:
            factor_x = int((box[2] - box[0]) / size[0] / reducing_gap) or 1
            factor_y = int((box[3] - box[1]) / size[1] / reducing_gap) or 1
            if factor_x > 1 or factor_y > 1:
                reduce_box = self._get_safe_box(size, resample, box)
                factor = (factor_x, factor_y)
                if callable(self.reduce):
                    self = self.reduce(factor, box=reduce_box)
                else:
                    self = Image.reduce(self, factor, box=reduce_box)
                box = (
                    (box[0] - reduce_box[0]) / factor_x,
                    (box[1] - reduce_box[1]) / factor_y,
                    (box[2] - reduce_box[0]) / factor_x,
                    (box[3] - reduce_box[1]) / factor_y,
                )

        return self._new(self.im.resize(size, resample, box))

    def reduce(self, factor, box=None):
        """
        Returns a copy of the image reduced ``factor`` times.
        If the size of the image is not dividable by ``factor``,
        the resulting size will be rounded up.

        :param factor: A greater than 0 integer or tuple of two integers
           for width and height separately.
        :param box: An optional 4-tuple of ints providing
           the source image region to be reduced.
           The values must be within ``(0, 0, width, height)`` rectangle.
           If omitted or ``None``, the entire source is used.
        """
        if not isinstance(factor, (list, tuple)):
            factor = (factor, factor)

        if box is None:
            box = (0, 0) + self.size
        else:
            box = tuple(box)

        if factor == (1, 1) and box == (0, 0) + self.size:
            return self.copy()

        if self.mode in ["LA", "RGBA"]:
            im = self.convert({"LA": "La", "RGBA": "RGBa"}[self.mode])
            im = im.reduce(factor, box)
            return im.convert(self.mode)

        self.load()

        return self._new(self.im.reduce(factor, box))

    def rotate(
        self,
        angle,
        resample=NEAREST,
        expand=0,
        center=None,
        translate=None,
        fillcolor=None,
    ):
        """
        Returns a rotated copy of this image.  This method returns a
        copy of this image, rotated the given number of degrees counter
        clockwise around its centre.

        :param angle: In degrees counter clockwise.
        :param resample: An optional resampling filter.  This can be
           one of :py:data:`PIL.Image.NEAREST` (use nearest neighbour),
           :py:data:`PIL.Image.BILINEAR` (linear interpolation in a 2x2
           environment), or :py:data:`PIL.Image.BICUBIC`
           (cubic spline interpolation in a 4x4 environment).
           If omitted, or if the image has mode "1" or "P", it is
           set to :py:data:`PIL.Image.NEAREST`. See :ref:`concept-filters`.
        :param expand: Optional expansion flag.  If true, expands the output
           image to make it large enough to hold the entire rotated image.
           If false or omitted, make the output image the same size as the
           input image.  Note that the expand flag assumes rotation around
           the center and no translation.
        :param center: Optional center of rotation (a 2-tuple).  Origin is
           the upper left corner.  Default is the center of the image.
        :param translate: An optional post-rotate translation (a 2-tuple).
        :param fillcolor: An optional color for area outside the rotated image.
        :returns: An :py:class:`~PIL.Image.Image` object.
        """

        angle = angle % 360.0

        # Fast paths regardless of filter, as long as we're not
        # translating or changing the center.
        if not (center or translate):
            if angle == 0:
                return self.copy()
            if angle == 180:
                return self.transpose(ROTATE_180)
            if angle in (90, 270) and (expand or self.width == self.height):
                return self.transpose(ROTATE_90 if angle == 90 else ROTATE_270)

        # Calculate the affine matrix.  Note that this is the reverse
        # transformation (from destination image to source) because we
        # want to interpolate the (discrete) destination pixel from
        # the local area around the (floating) source pixel.

        # The matrix we actually want (note that it operates from the right):
        # (1, 0, tx)   (1, 0, cx)   ( cos a, sin a, 0)   (1, 0, -cx)
        # (0, 1, ty) * (0, 1, cy) * (-sin a, cos a, 0) * (0, 1, -cy)
        # (0, 0,  1)   (0, 0,  1)   (     0,     0, 1)   (0, 0,   1)

        # The reverse matrix is thus:
        # (1, 0, cx)   ( cos -a, sin -a, 0)   (1, 0, -cx)   (1, 0, -tx)
        # (0, 1, cy) * (-sin -a, cos -a, 0) * (0, 1, -cy) * (0, 1, -ty)
        # (0, 0,  1)   (      0,      0, 1)   (0, 0,   1)   (0, 0,   1)

        # In any case, the final translation may be updated at the end to
        # compensate for the expand flag.

        w, h = self.size

        if translate is None:
            post_trans = (0, 0)
        else:
            post_trans = translate
        if center is None:
            # FIXME These should be rounded to ints?
            rotn_center = (w / 2.0, h / 2.0)
        else:
            rotn_center = center

        angle = -math.radians(angle)
        matrix = [
            round(math.cos(angle), 15),
            round(math.sin(angle), 15),
            0.0,
            round(-math.sin(angle), 15),
            round(math.cos(angle), 15),
            0.0,
        ]

        def transform(x, y, matrix):
            (a, b, c, d, e, f) = matrix
            return a * x + b * y + c, d * x + e * y + f

        matrix[2], matrix[5] = transform(
            -rotn_center[0] - post_trans[0], -rotn_center[1] - post_trans[1], matrix
        )
        matrix[2] += rotn_center[0]
        matrix[5] += rotn_center[1]

        if expand:
            # calculate output size
            xx = []
            yy = []
            for x, y in ((0, 0), (w, 0), (w, h), (0, h)):
                x, y = transform(x, y, matrix)
                xx.append(x)
                yy.append(y)
            nw = math.ceil(max(xx)) - math.floor(min(xx))
            nh = math.ceil(max(yy)) - math.floor(min(yy))

            # We multiply a translation matrix from the right.  Because of its
            # special form, this is the same as taking the image of the
            # translation vector as new translation vector.
            matrix[2], matrix[5] = transform(-(nw - w) / 2.0, -(nh - h) / 2.0, matrix)
            w, h = nw, nh

        return self.transform((w, h), AFFINE, matrix, resample, fillcolor=fillcolor)

    def save(self, fp, format=None, **params):
        """
        Saves this image under the given filename.  If no format is
        specified, the format to use is determined from the filename
        extension, if possible.

        Keyword options can be used to provide additional instructions
        to the writer. If a writer doesn't recognise an option, it is
        silently ignored. The available options are described in the
        :doc:`image format documentation
        <../handbook/image-file-formats>` for each writer.

        You can use a file object instead of a filename. In this case,
        you must always specify the format. The file object must
        implement the ``seek``, ``tell``, and ``write``
        methods, and be opened in binary mode.

        :param fp: A filename (string), pathlib.Path object or file object.
        :param format: Optional format override.  If omitted, the
           format to use is determined from the filename extension.
           If a file object was used instead of a filename, this
           parameter should always be used.
        :param params: Extra parameters to the image writer.
        :returns: None
        :exception ValueError: If the output format could not be determined
           from the file name.  Use the format option to solve this.
        :exception OSError: If the file could not be written.  The file
           may have been created, and may contain partial data.
        """

        filename = ""
        open_fp = False
        if isinstance(fp, Path):
            filename = str(fp)
            open_fp = True
        elif isPath(fp):
            filename = fp
            open_fp = True
        elif fp == sys.stdout:
            try:
                fp = sys.stdout.buffer
            except AttributeError:
                pass
        if not filename and hasattr(fp, "name") and isPath(fp.name):
            # only set the name for metadata purposes
            filename = fp.name

        # may mutate self!
        self._ensure_mutable()

        save_all = params.pop("save_all", False)
        self.encoderinfo = params
        self.encoderconfig = ()

        preinit()

        ext = os.path.splitext(filename)[1].lower()

        if not format:
            if ext not in EXTENSION:
                init()
            try:
                format = EXTENSION[ext]
            except KeyError as e:
                raise ValueError(f"unknown file extension: {ext}") from e

        if format.upper() not in SAVE:
            init()
        if save_all:
            save_handler = SAVE_ALL[format.upper()]
        else:
            save_handler = SAVE[format.upper()]

        if open_fp:
            if params.get("append", False):
                # Open also for reading ("+"), because TIFF save_all
                # writer needs to go back and edit the written data.
                fp = builtins.open(filename, "r+b")
            else:
                fp = builtins.open(filename, "w+b")

        try:
            save_handler(self, fp, filename)
        finally:
            # do what we can to clean up
            if open_fp:
                fp.close()

    def seek(self, frame):
        """
        Seeks to the given frame in this sequence file. If you seek
        beyond the end of the sequence, the method raises an
        ``EOFError`` exception. When a sequence file is opened, the
        library automatically seeks to frame 0.

        See :py:meth:`~PIL.Image.Image.tell`.

        If defined, :attr:`~PIL.Image.Image.n_frames` refers to the
        number of available frames.

        :param frame: Frame number, starting at 0.
        :exception EOFError: If the call attempts to seek beyond the end
            of the sequence.
        """

        # overridden by file handlers
        if frame != 0:
            raise EOFError

    def show(self, title=None):
        """
        Displays this image. This method is mainly intended for debugging purposes.

        This method calls :py:func:`PIL.ImageShow.show` internally. You can use
        :py:func:`PIL.ImageShow.register` to override its default behaviour.

        The image is first saved to a temporary file. By default, it will be in
        PNG format.

        On Unix, the image is then opened using the **display**, **eog** or
        **xv** utility, depending on which one can be found.

        On macOS, the image is opened with the native Preview application.

        On Windows, the image is opened with the standard PNG display utility.

        :param title: Optional title to use for the image window, where possible.
        """

        _show(self, title=title)

    def split(self):
        """
        Split this image into individual bands. This method returns a
        tuple of individual image bands from an image. For example,
        splitting an "RGB" image creates three new images each
        containing a copy of one of the original bands (red, green,
        blue).

        If you need only one band, :py:meth:`~PIL.Image.Image.getchannel`
        method can be more convenient and faster.

        :returns: A tuple containing bands.
        """

        self.load()
        if self.im.bands == 1:
            ims = [self.copy()]
        else:
            ims = map(self._new, self.im.split())
        return tuple(ims)

    def getchannel(self, channel):
        """
        Returns an image containing a single channel of the source image.

        :param channel: What channel to return. Could be index
          (0 for "R" channel of "RGB") or channel name
          ("A" for alpha channel of "RGBA").
        :returns: An image in "L" mode.

        .. versionadded:: 4.3.0
        """
        self.load()

        if isinstance(channel, str):
            try:
                channel = self.getbands().index(channel)
            except ValueError as e:
                raise ValueError(f'The image has no channel "{channel}"') from e

        return self._new(self.im.getband(channel))

    def tell(self):
        """
        Returns the current frame number. See :py:meth:`~PIL.Image.Image.seek`.

        If defined, :attr:`~PIL.Image.Image.n_frames` refers to the
        number of available frames.

        :returns: Frame number, starting with 0.
        """
        return 0

    def thumbnail(self, size, resample=BICUBIC, reducing_gap=2.0):
        """
        Make this image into a thumbnail.  This method modifies the
        image to contain a thumbnail version of itself, no larger than
        the given size.  This method calculates an appropriate thumbnail
        size to preserve the aspect of the image, calls the
        :py:meth:`~PIL.Image.Image.draft` method to configure the file reader
        (where applicable), and finally resizes the image.

        Note that this function modifies the :py:class:`~PIL.Image.Image`
        object in place.  If you need to use the full resolution image as well,
        apply this method to a :py:meth:`~PIL.Image.Image.copy` of the original
        image.

        :param size: Requested size.
        :param resample: Optional resampling filter.  This can be one
           of :py:data:`PIL.Image.NEAREST`, :py:data:`PIL.Image.BOX`,
           :py:data:`PIL.Image.BILINEAR`, :py:data:`PIL.Image.HAMMING`,
           :py:data:`PIL.Image.BICUBIC` or :py:data:`PIL.Image.LANCZOS`.
           If omitted, it defaults to :py:data:`PIL.Image.BICUBIC`.
           (was :py:data:`PIL.Image.NEAREST` prior to version 2.5.0).
           See: :ref:`concept-filters`.
        :param reducing_gap: Apply optimization by resizing the image
           in two steps. First, reducing the image by integer times
           using :py:meth:`~PIL.Image.Image.reduce` or
           :py:meth:`~PIL.Image.Image.draft` for JPEG images.
           Second, resizing using regular resampling. The last step
           changes size no less than by ``reducing_gap`` times.
           ``reducing_gap`` may be None (no first step is performed)
           or should be greater than 1.0. The bigger ``reducing_gap``,
           the closer the result to the fair resampling.
           The smaller ``reducing_gap``, the faster resizing.
           With ``reducing_gap`` greater or equal to 3.0, the result is
           indistinguishable from fair resampling in most cases.
           The default value is 2.0 (very close to fair resampling
           while still being faster in many cases).
        :returns: None
        """

        x, y = map(math.floor, size)
        if x >= self.width and y >= self.height:
            return

        def round_aspect(number, key):
            return max(min(math.floor(number), math.ceil(number), key=key), 1)

        # preserve aspect ratio
        aspect = self.width / self.height
        if x / y >= aspect:
            x = round_aspect(y * aspect, key=lambda n: abs(aspect - n / y))
        else:
            y = round_aspect(
                x / aspect, key=lambda n: 0 if n == 0 else abs(aspect - x / n)
            )
        size = (x, y)

        box = None
        if reducing_gap is not None:
            res = self.draft(None, (size[0] * reducing_gap, size[1] * reducing_gap))
            if res is not None:
                box = res[1]

        if self.size != size:
            im = self.resize(size, resample, box=box, reducing_gap=reducing_gap)

            self.im = im.im
            self._size = size
            self.mode = self.im.mode

        self.readonly = 0
        self.pyaccess = None

    # FIXME: the different transform methods need further explanation
    # instead of bloating the method docs, add a separate chapter.
    def transform(
        self, size, method, data=None, resample=NEAREST, fill=1, fillcolor=None
    ):
        """
        Transforms this image.  This method creates a new image with the
        given size, and the same mode as the original, and copies data
        to the new image using the given transform.

        :param size: The output size.
        :param method: The transformation method.  This is one of
          :py:data:`PIL.Image.EXTENT` (cut out a rectangular subregion),
          :py:data:`PIL.Image.AFFINE` (affine transform),
          :py:data:`PIL.Image.PERSPECTIVE` (perspective transform),
          :py:data:`PIL.Image.QUAD` (map a quadrilateral to a rectangle), or
          :py:data:`PIL.Image.MESH` (map a number of source quadrilaterals
          in one operation).

          It may also be an :py:class:`~PIL.Image.ImageTransformHandler`
          object::

            class Example(Image.ImageTransformHandler):
                def transform(self, size, data, resample, fill=1):
                    # Return result

          It may also be an object with a ``method.getdata`` method
          that returns a tuple supplying new ``method`` and ``data`` values::

            class Example:
                def getdata(self):
                    method = Image.EXTENT
                    data = (0, 0, 100, 100)
                    return method, data
        :param data: Extra data to the transformation method.
        :param resample: Optional resampling filter.  It can be one of
           :py:data:`PIL.Image.NEAREST` (use nearest neighbour),
           :py:data:`PIL.Image.BILINEAR` (linear interpolation in a 2x2
           environment), or :py:data:`PIL.Image.BICUBIC` (cubic spline
           interpolation in a 4x4 environment). If omitted, or if the image
           has mode "1" or "P", it is set to :py:data:`PIL.Image.NEAREST`.
           See: :ref:`concept-filters`.
        :param fill: If ``method`` is an
          :py:class:`~PIL.Image.ImageTransformHandler` object, this is one of
          the arguments passed to it. Otherwise, it is unused.
        :param fillcolor: Optional fill color for the area outside the
           transform in the output image.
        :returns: An :py:class:`~PIL.Image.Image` object.
        """

        if self.mode in ("LA", "RGBA") and resample != NEAREST:
            return (
                self.convert({"LA": "La", "RGBA": "RGBa"}[self.mode])
                .transform(size, method, data, resample, fill, fillcolor)
                .convert(self.mode)
            )

        if isinstance(method, ImageTransformHandler):
            return method.transform(size, self, resample=resample, fill=fill)

        if hasattr(method, "getdata"):
            # compatibility w. old-style transform objects
            method, data = method.getdata()

        if data is None:
            raise ValueError("missing method data")

        im = new(self.mode, size, fillcolor)
        if self.mode == "P" and self.palette:
            im.palette = self.palette.copy()
        im.info = self.info.copy()
        if method == MESH:
            # list of quads
            for box, quad in data:
                im.__transformer(box, self, QUAD, quad, resample, fillcolor is None)
        else:
            im.__transformer(
                (0, 0) + size, self, method, data, resample, fillcolor is None
            )

        return im

    def __transformer(self, box, image, method, data, resample=NEAREST, fill=1):
        w = box[2] - box[0]
        h = box[3] - box[1]

        if method == AFFINE:
            data = data[0:6]

        elif method == EXTENT:
            # convert extent to an affine transform
            x0, y0, x1, y1 = data
            xs = (x1 - x0) / w
            ys = (y1 - y0) / h
            method = AFFINE
            data = (xs, 0, x0, 0, ys, y0)

        elif method == PERSPECTIVE:
            data = data[0:8]

        elif method == QUAD:
            # quadrilateral warp.  data specifies the four corners
            # given as NW, SW, SE, and NE.
            nw = data[0:2]
            sw = data[2:4]
            se = data[4:6]
            ne = data[6:8]
            x0, y0 = nw
            As = 1.0 / w
            At = 1.0 / h
            data = (
                x0,
                (ne[0] - x0) * As,
                (sw[0] - x0) * At,
                (se[0] - sw[0] - ne[0] + x0) * As * At,
                y0,
                (ne[1] - y0) * As,
                (sw[1] - y0) * At,
                (se[1] - sw[1] - ne[1] + y0) * As * At,
            )

        else:
            raise ValueError("unknown transformation method")

        if resample not in (NEAREST, BILINEAR, BICUBIC):
            if resample in (BOX, HAMMING, LANCZOS):
                message = {
                    BOX: "Image.BOX",
                    HAMMING: "Image.HAMMING",
                    LANCZOS: "Image.LANCZOS/Image.ANTIALIAS",
                }[resample] + f" ({resample}) cannot be used."
            else:
                message = f"Unknown resampling filter ({resample})."

            filters = [
                f"{filter[1]} ({filter[0]})"
                for filter in (
                    (NEAREST, "Image.NEAREST"),
                    (BILINEAR, "Image.BILINEAR"),
                    (BICUBIC, "Image.BICUBIC"),
                )
            ]
            raise ValueError(
                message + " Use " + ", ".join(filters[:-1]) + " or " + filters[-1]
            )

        image.load()

        self.load()

        if image.mode in ("1", "P"):
            resample = NEAREST

        self.im.transform2(box, image.im, method, data, resample, fill)

    def transpose(self, method):
        """
        Transpose image (flip or rotate in 90 degree steps)

        :param method: One of :py:data:`PIL.Image.FLIP_LEFT_RIGHT`,
          :py:data:`PIL.Image.FLIP_TOP_BOTTOM`, :py:data:`PIL.Image.ROTATE_90`,
          :py:data:`PIL.Image.ROTATE_180`, :py:data:`PIL.Image.ROTATE_270`,
          :py:data:`PIL.Image.TRANSPOSE` or :py:data:`PIL.Image.TRANSVERSE`.
        :returns: Returns a flipped or rotated copy of this image.
        """

        self.load()
        return self._new(self.im.transpose(method))

    def effect_spread(self, distance):
        """
        Randomly spread pixels in an image.

        :param distance: Distance to spread pixels.
        """
        self.load()
        return self._new(self.im.effect_spread(distance))

    def toqimage(self):
        """Returns a QImage copy of this image"""
        from . import ImageQt

        if not ImageQt.qt_is_installed:
            raise ImportError("Qt bindings are not installed")
        return ImageQt.toqimage(self)

    def toqpixmap(self):
        """Returns a QPixmap copy of this image"""
        from . import ImageQt

        if not ImageQt.qt_is_installed:
            raise ImportError("Qt bindings are not installed")
        return ImageQt.toqpixmap(self)


# --------------------------------------------------------------------
# Abstract handlers.


class ImagePointHandler:
    """
    Used as a mixin by point transforms
    (for use with :py:meth:`~PIL.Image.Image.point`)
    """

    pass


class ImageTransformHandler:
    """
    Used as a mixin by geometry transforms
    (for use with :py:meth:`~PIL.Image.Image.transform`)
    """

    pass


# --------------------------------------------------------------------
# Factories

#
# Debugging


def _wedge():
    """Create greyscale wedge (for debugging only)"""

    return Image()._new(core.wedge("L"))


def _check_size(size):
    """
    Common check to enforce type and sanity check on size tuples

    :param size: Should be a 2 tuple of (width, height)
    :returns: True, or raises a ValueError
    """

    if not isinstance(size, (list, tuple)):
        raise ValueError("Size must be a tuple")
    if len(size) != 2:
        raise ValueError("Size must be a tuple of length 2")
    if size[0] < 0 or size[1] < 0:
        raise ValueError("Width and height must be >= 0")

    return True


def new(mode, size, color=0):
    """
    Creates a new image with the given mode and size.

    :param mode: The mode to use for the new image. See:
       :ref:`concept-modes`.
    :param size: A 2-tuple, containing (width, height) in pixels.
    :param color: What color to use for the image.  Default is black.
       If given, this should be a single integer or floating point value
       for single-band modes, and a tuple for multi-band modes (one value
       per band).  When creating RGB images, you can also use color
       strings as supported by the ImageColor module.  If the color is
       None, the image is not initialised.
    :returns: An :py:class:`~PIL.Image.Image` object.
    """

    _check_size(size)

    if color is None:
        # don't initialize
        return Image()._new(core.new(mode, size))

    if isinstance(color, str):
        # css3-style specifier

        from . import ImageColor

        color = ImageColor.getcolor(color, mode)

    im = Image()
    if mode == "P" and isinstance(color, (list, tuple)) and len(color) in [3, 4]:
        # RGB or RGBA value for a P image
        from . import ImagePalette

        im.palette = ImagePalette.ImagePalette()
        color = im.palette.getcolor(color)
    return im._new(core.fill(mode, size, color))


def frombytes(mode, size, data, decoder_name="raw", *args):
    """
    Creates a copy of an image memory from pixel data in a buffer.

    In its simplest form, this function takes three arguments
    (mode, size, and unpacked pixel data).

    You can also use any pixel decoder supported by PIL.  For more
    information on available decoders, see the section
    :ref:`Writing Your Own File Decoder <file-decoders>`.

    Note that this function decodes pixel data only, not entire images.
    If you have an entire image in a string, wrap it in a
    :py:class:`~io.BytesIO` object, and use :py:func:`~PIL.Image.open` to load
    it.

    :param mode: The image mode. See: :ref:`concept-modes`.
    :param size: The image size.
    :param data: A byte buffer containing raw data for the given mode.
    :param decoder_name: What decoder to use.
    :param args: Additional parameters for the given decoder.
    :returns: An :py:class:`~PIL.Image.Image` object.
    """

    _check_size(size)

    # may pass tuple instead of argument list
    if len(args) == 1 and isinstance(args[0], tuple):
        args = args[0]

    if decoder_name == "raw" and args == ():
        args = mode

    im = new(mode, size)
    im.frombytes(data, decoder_name, args)
    return im


def frombuffer(mode, size, data, decoder_name="raw", *args):
    """
    Creates an image memory referencing pixel data in a byte buffer.

    This function is similar to :py:func:`~PIL.Image.frombytes`, but uses data
    in the byte buffer, where possible.  This means that changes to the
    original buffer object are reflected in this image).  Not all modes can
    share memory; supported modes include "L", "RGBX", "RGBA", and "CMYK".

    Note that this function decodes pixel data only, not entire images.
    If you have an entire image file in a string, wrap it in a
    :py:class:`~io.BytesIO` object, and use :py:func:`~PIL.Image.open` to load it.

    In the current version, the default parameters used for the "raw" decoder
    differs from that used for :py:func:`~PIL.Image.frombytes`.  This is a
    bug, and will probably be fixed in a future release.  The current release
    issues a warning if you do this; to disable the warning, you should provide
    the full set of parameters.  See below for details.

    :param mode: The image mode. See: :ref:`concept-modes`.
    :param size: The image size.
    :param data: A bytes or other buffer object containing raw
        data for the given mode.
    :param decoder_name: What decoder to use.
    :param args: Additional parameters for the given decoder.  For the
        default encoder ("raw"), it's recommended that you provide the
        full set of parameters::

            frombuffer(mode, size, data, "raw", mode, 0, 1)

    :returns: An :py:class:`~PIL.Image.Image` object.

    .. versionadded:: 1.1.4
    """

    _check_size(size)

    # may pass tuple instead of argument list
    if len(args) == 1 and isinstance(args[0], tuple):
        args = args[0]

    if decoder_name == "raw":
        if args == ():
            args = mode, 0, 1
        if args[0] in _MAPMODES:
            im = new(mode, (1, 1))
            im = im._new(core.map_buffer(data, size, decoder_name, 0, args))
            im.readonly = 1
            return im

    return frombytes(mode, size, data, decoder_name, args)


def fromarray(obj, mode=None):
    """
    Creates an image memory from an object exporting the array interface
    (using the buffer protocol).

    If ``obj`` is not contiguous, then the ``tobytes`` method is called
    and :py:func:`~PIL.Image.frombuffer` is used.

    If you have an image in NumPy::

      from PIL import Image
      import numpy as np
      im = Image.open('hopper.jpg')
      a = np.asarray(im)

    Then this can be used to convert it to a Pillow image::

      im = Image.fromarray(a)

    :param obj: Object with array interface
    :param mode: Mode to use (will be determined from type if None)
      See: :ref:`concept-modes`.
    :returns: An image object.

    .. versionadded:: 1.1.6
    """
    arr = obj.__array_interface__
    shape = arr["shape"]
    ndim = len(shape)
    strides = arr.get("strides", None)
    if mode is None:
        try:
            typekey = (1, 1) + shape[2:], arr["typestr"]
        except KeyError as e:
            raise TypeError("Cannot handle this data type") from e
        try:
            mode, rawmode = _fromarray_typemap[typekey]
        except KeyError as e:
            raise TypeError("Cannot handle this data type: %s, %s" % typekey) from e
    else:
        rawmode = mode
    if mode in ["1", "L", "I", "P", "F"]:
        ndmax = 2
    elif mode == "RGB":
        ndmax = 3
    else:
        ndmax = 4
    if ndim > ndmax:
        raise ValueError(f"Too many dimensions: {ndim} > {ndmax}.")

    size = 1 if ndim == 1 else shape[1], shape[0]
    if strides is not None:
        if hasattr(obj, "tobytes"):
            obj = obj.tobytes()
        else:
            obj = obj.tostring()

    return frombuffer(mode, size, obj, "raw", rawmode, 0, 1)


def fromqimage(im):
    """Creates an image instance from a QImage image"""
    from . import ImageQt

    if not ImageQt.qt_is_installed:
        raise ImportError("Qt bindings are not installed")
    return ImageQt.fromqimage(im)


def fromqpixmap(im):
    """Creates an image instance from a QPixmap image"""
    from . import ImageQt

    if not ImageQt.qt_is_installed:
        raise ImportError("Qt bindings are not installed")
    return ImageQt.fromqpixmap(im)


_fromarray_typemap = {
    # (shape, typestr) => mode, rawmode
    # first two members of shape are set to one
    ((1, 1), "|b1"): ("1", "1;8"),
    ((1, 1), "|u1"): ("L", "L"),
    ((1, 1), "|i1"): ("I", "I;8"),
    ((1, 1), "<u2"): ("I", "I;16"),
    ((1, 1), ">u2"): ("I", "I;16B"),
    ((1, 1), "<i2"): ("I", "I;16S"),
    ((1, 1), ">i2"): ("I", "I;16BS"),
    ((1, 1), "<u4"): ("I", "I;32"),
    ((1, 1), ">u4"): ("I", "I;32B"),
    ((1, 1), "<i4"): ("I", "I;32S"),
    ((1, 1), ">i4"): ("I", "I;32BS"),
    ((1, 1), "<f4"): ("F", "F;32F"),
    ((1, 1), ">f4"): ("F", "F;32BF"),
    ((1, 1), "<f8"): ("F", "F;64F"),
    ((1, 1), ">f8"): ("F", "F;64BF"),
    ((1, 1, 2), "|u1"): ("LA", "LA"),
    ((1, 1, 3), "|u1"): ("RGB", "RGB"),
    ((1, 1, 4), "|u1"): ("RGBA", "RGBA"),
}

# shortcuts
_fromarray_typemap[((1, 1), _ENDIAN + "i4")] = ("I", "I")
_fromarray_typemap[((1, 1), _ENDIAN + "f4")] = ("F", "F")


def _decompression_bomb_check(size):
    if MAX_IMAGE_PIXELS is None:
        return

    pixels = size[0] * size[1]

    if pixels > 2 * MAX_IMAGE_PIXELS:
        raise DecompressionBombError(
            f"Image size ({pixels} pixels) exceeds limit of {2 * MAX_IMAGE_PIXELS} "
            "pixels, could be decompression bomb DOS attack."
        )

    if pixels > MAX_IMAGE_PIXELS:
        warnings.warn(
            f"Image size ({pixels} pixels) exceeds limit of {MAX_IMAGE_PIXELS} pixels, "
            "could be decompression bomb DOS attack.",
            DecompressionBombWarning,
        )


def open(fp, mode="r", formats=None):
    """
    Opens and identifies the given image file.

    This is a lazy operation; this function identifies the file, but
    the file remains open and the actual image data is not read from
    the file until you try to process the data (or call the
    :py:meth:`~PIL.Image.Image.load` method).  See
    :py:func:`~PIL.Image.new`. See :ref:`file-handling`.

    :param fp: A filename (string), pathlib.Path object or a file object.
       The file object must implement ``file.read``,
       ``file.seek``, and ``file.tell`` methods,
       and be opened in binary mode.
    :param mode: The mode.  If given, this argument must be "r".
    :param formats: A list or tuple of formats to attempt to load the file in.
       This can be used to restrict the set of formats checked.
       Pass ``None`` to try all supported formats. You can print the set of
       available formats by running ``python3 -m PIL`` or using
       the :py:func:`PIL.features.pilinfo` function.
    :returns: An :py:class:`~PIL.Image.Image` object.
    :exception FileNotFoundError: If the file cannot be found.
    :exception PIL.UnidentifiedImageError: If the image cannot be opened and
       identified.
    :exception ValueError: If the ``mode`` is not "r", or if a ``StringIO``
       instance is used for ``fp``.
    :exception TypeError: If ``formats`` is not ``None``, a list or a tuple.
    """

    if mode != "r":
        raise ValueError(f"bad mode {repr(mode)}")
    elif isinstance(fp, io.StringIO):
        raise ValueError(
            "StringIO cannot be used to open an image. "
            "Binary data must be used instead."
        )

    if formats is None:
        formats = ID
    elif not isinstance(formats, (list, tuple)):
        raise TypeError("formats must be a list or tuple")

    exclusive_fp = False
    filename = ""
    if isinstance(fp, Path):
        filename = str(fp.resolve())
    elif isPath(fp):
        filename = fp

    if filename:
        fp = builtins.open(filename, "rb")
        exclusive_fp = True

    try:
        fp.seek(0)
    except (AttributeError, io.UnsupportedOperation):
        fp = io.BytesIO(fp.read())
        exclusive_fp = True

    prefix = fp.read(16)

    preinit()

    accept_warnings = []

    def _open_core(fp, filename, prefix, formats):
        for i in formats:
            i = i.upper()
            if i not in OPEN:
                init()
            try:
                factory, accept = OPEN[i]
                result = not accept or accept(prefix)
                if type(result) in [str, bytes]:
                    accept_warnings.append(result)
                elif result:
                    fp.seek(0)
                    im = factory(fp, filename)
                    _decompression_bomb_check(im.size)
                    return im
            except (SyntaxError, IndexError, TypeError, struct.error):
                # Leave disabled by default, spams the logs with image
                # opening failures that are entirely expected.
                # logger.debug("", exc_info=True)
                continue
            except BaseException:
                if exclusive_fp:
                    fp.close()
                raise
        return None

    im = _open_core(fp, filename, prefix, formats)

    if im is None:
        if init():
            im = _open_core(fp, filename, prefix, formats)

    if im:
        im._exclusive_fp = exclusive_fp
        return im

    if exclusive_fp:
        fp.close()
    for message in accept_warnings:
        warnings.warn(message)
    raise UnidentifiedImageError(
        "cannot identify image file %r" % (filename if filename else fp)
    )


#
# Image processing.


def alpha_composite(im1, im2):
    """
    Alpha composite im2 over im1.

    :param im1: The first image. Must have mode RGBA.
    :param im2: The second image.  Must have mode RGBA, and the same size as
       the first image.
    :returns: An :py:class:`~PIL.Image.Image` object.
    """

    im1.load()
    im2.load()
    return im1._new(core.alpha_composite(im1.im, im2.im))


def blend(im1, im2, alpha):
    """
    Creates a new image by interpolating between two input images, using
    a constant alpha.::

        out = image1 * (1.0 - alpha) + image2 * alpha

    :param im1: The first image.
    :param im2: The second image.  Must have the same mode and size as
       the first image.
    :param alpha: The interpolation alpha factor.  If alpha is 0.0, a
       copy of the first image is returned. If alpha is 1.0, a copy of
       the second image is returned. There are no restrictions on the
       alpha value. If necessary, the result is clipped to fit into
       the allowed output range.
    :returns: An :py:class:`~PIL.Image.Image` object.
    """

    im1.load()
    im2.load()
    return im1._new(core.blend(im1.im, im2.im, alpha))


def composite(image1, image2, mask):
    """
    Create composite image by blending images using a transparency mask.

    :param image1: The first image.
    :param image2: The second image.  Must have the same mode and
       size as the first image.
    :param mask: A mask image.  This image can have mode
       "1", "L", or "RGBA", and must have the same size as the
       other two images.
    """

    image = image2.copy()
    image.paste(image1, None, mask)
    return image


def eval(image, *args):
    """
    Applies the function (which should take one argument) to each pixel
    in the given image. If the image has more than one band, the same
    function is applied to each band. Note that the function is
    evaluated once for each possible pixel value, so you cannot use
    random components or other generators.

    :param image: The input image.
    :param function: A function object, taking one integer argument.
    :returns: An :py:class:`~PIL.Image.Image` object.
    """

    return image.point(args[0])


def merge(mode, bands):
    """
    Merge a set of single band images into a new multiband image.

    :param mode: The mode to use for the output image. See:
        :ref:`concept-modes`.
    :param bands: A sequence containing one single-band image for
        each band in the output image.  All bands must have the
        same size.
    :returns: An :py:class:`~PIL.Image.Image` object.
    """

    if getmodebands(mode) != len(bands) or "*" in mode:
        raise ValueError("wrong number of bands")
    for band in bands[1:]:
        if band.mode != getmodetype(mode):
            raise ValueError("mode mismatch")
        if band.size != bands[0].size:
            raise ValueError("size mismatch")
    for band in bands:
        band.load()
    return bands[0]._new(core.merge(mode, *[b.im for b in bands]))


# --------------------------------------------------------------------
# Plugin registry


def register_open(id, factory, accept=None):
    """
    Register an image file plugin.  This function should not be used
    in application code.

    :param id: An image format identifier.
    :param factory: An image file factory method.
    :param accept: An optional function that can be used to quickly
       reject images having another format.
    """
    id = id.upper()
    ID.append(id)
    OPEN[id] = factory, accept


def register_mime(id, mimetype):
    """
    Registers an image MIME type.  This function should not be used
    in application code.

    :param id: An image format identifier.
    :param mimetype: The image MIME type for this format.
    """
    MIME[id.upper()] = mimetype


def register_save(id, driver):
    """
    Registers an image save function.  This function should not be
    used in application code.

    :param id: An image format identifier.
    :param driver: A function to save images in this format.
    """
    SAVE[id.upper()] = driver


def register_save_all(id, driver):
    """
    Registers an image function to save all the frames
    of a multiframe format.  This function should not be
    used in application code.

    :param id: An image format identifier.
    :param driver: A function to save images in this format.
    """
    SAVE_ALL[id.upper()] = driver


def register_extension(id, extension):
    """
    Registers an image extension.  This function should not be
    used in application code.

    :param id: An image format identifier.
    :param extension: An extension used for this format.
    """
    EXTENSION[extension.lower()] = id.upper()


def register_extensions(id, extensions):
    """
    Registers image extensions.  This function should not be
    used in application code.

    :param id: An image format identifier.
    :param extensions: A list of extensions used for this format.
    """
    for extension in extensions:
        register_extension(id, extension)


def registered_extensions():
    """
    Returns a dictionary containing all file extensions belonging
    to registered plugins
    """
    if not EXTENSION:
        init()
    return EXTENSION


def register_decoder(name, decoder):
    """
    Registers an image decoder.  This function should not be
    used in application code.

    :param name: The name of the decoder
    :param decoder: A callable(mode, args) that returns an
                    ImageFile.PyDecoder object

    .. versionadded:: 4.1.0
    """
    DECODERS[name] = decoder


def register_encoder(name, encoder):
    """
    Registers an image encoder.  This function should not be
    used in application code.

    :param name: The name of the encoder
    :param encoder: A callable(mode, args) that returns an
                    ImageFile.PyEncoder object

    .. versionadded:: 4.1.0
    """
    ENCODERS[name] = encoder


# --------------------------------------------------------------------
# Simple display support.


def _show(image, **options):
    from . import ImageShow

    ImageShow.show(image, **options)


# --------------------------------------------------------------------
# Effects


def effect_mandelbrot(size, extent, quality):
    """
    Generate a Mandelbrot set covering the given extent.

    :param size: The requested size in pixels, as a 2-tuple:
       (width, height).
    :param extent: The extent to cover, as a 4-tuple:
       (x0, y0, x1, y2).
    :param quality: Quality.
    """
    return Image()._new(core.effect_mandelbrot(size, extent, quality))


def effect_noise(size, sigma):
    """
    Generate Gaussian noise centered around 128.

    :param size: The requested size in pixels, as a 2-tuple:
       (width, height).
    :param sigma: Standard deviation of noise.
    """
    return Image()._new(core.effect_noise(size, sigma))


def linear_gradient(mode):
    """
    Generate 256x256 linear gradient from black to white, top to bottom.

    :param mode: Input mode.
    """
    return Image()._new(core.linear_gradient(mode))


def radial_gradient(mode):
    """
    Generate 256x256 radial gradient from black to white, centre to edge.

    :param mode: Input mode.
    """
    return Image()._new(core.radial_gradient(mode))


# --------------------------------------------------------------------
# Resources


def _apply_env_variables(env=None):
    if env is None:
        env = os.environ

    for var_name, setter in [
        ("PILLOW_ALIGNMENT", core.set_alignment),
        ("PILLOW_BLOCK_SIZE", core.set_block_size),
        ("PILLOW_BLOCKS_MAX", core.set_blocks_max),
    ]:
        if var_name not in env:
            continue

        var = env[var_name].lower()

        units = 1
        for postfix, mul in [("k", 1024), ("m", 1024 * 1024)]:
            if var.endswith(postfix):
                units = mul
                var = var[: -len(postfix)]

        try:
            var = int(var) * units
        except ValueError:
            warnings.warn(f"{var_name} is not int")
            continue

        try:
            setter(var)
        except ValueError as e:
            warnings.warn(f"{var_name}: {e}")


_apply_env_variables()
atexit.register(core.clear_cache)


class Exif(MutableMapping):
    endian = None

    def __init__(self):
        self._data = {}
        self._ifds = {}
        self._info = None
        self._loaded_exif = None

    def _fixup(self, value):
        try:
            if len(value) == 1 and isinstance(value, tuple):
                return value[0]
        except Exception:
            pass
        return value

    def _fixup_dict(self, src_dict):
        # Helper function
        # returns a dict with any single item tuples/lists as individual values
        return {k: self._fixup(v) for k, v in src_dict.items()}

    def _get_ifd_dict(self, offset):
        try:
            # an offset pointer to the location of the nested embedded IFD.
            # It should be a long, but may be corrupted.
            self.fp.seek(offset)
        except (KeyError, TypeError):
            pass
        else:
            from . import TiffImagePlugin

            info = TiffImagePlugin.ImageFileDirectory_v2(self.head)
            info.load(self.fp)
            return self._fixup_dict(info)

    def _get_head(self):
        if self.endian == "<":
            return b"II\x2A\x00\x08\x00\x00\x00"
        else:
            return b"MM\x00\x2A\x00\x00\x00\x08"

    def load(self, data):
        # Extract EXIF information.  This is highly experimental,
        # and is likely to be replaced with something better in a future
        # version.

        # The EXIF record consists of a TIFF file embedded in a JPEG
        # application marker (!).
        if data == self._loaded_exif:
            return
        self._loaded_exif = data
        self._data.clear()
        self._ifds.clear()
        if not data:
            self._info = None
            return

        if data.startswith(b"Exif\x00\x00"):
            data = data[6:]
        self.fp = io.BytesIO(data)
        self.head = self.fp.read(8)
        # process dictionary
        from . import TiffImagePlugin

        self._info = TiffImagePlugin.ImageFileDirectory_v2(self.head)
        self.endian = self._info._endian
        self.fp.seek(self._info.next)
        self._info.load(self.fp)

    def load_from_fp(self, fp, offset=None):
        self._loaded_exif = None
        self._data.clear()
        self._ifds.clear()

        # process dictionary
        from . import TiffImagePlugin

        self.fp = fp
        if offset is not None:
            self.head = self._get_head()
        else:
            self.head = self.fp.read(8)
        self._info = TiffImagePlugin.ImageFileDirectory_v2(self.head)
        if self.endian is None:
            self.endian = self._info._endian
        if offset is None:
            offset = self._info.next
        self.fp.seek(offset)
        self._info.load(self.fp)

    def _get_merged_dict(self):
        merged_dict = dict(self)

        # get EXIF extension
        if 0x8769 in self:
            ifd = self._get_ifd_dict(self[0x8769])
            if ifd:
                merged_dict.update(ifd)

        # GPS
        if 0x8825 in self:
            merged_dict[0x8825] = self._get_ifd_dict(self[0x8825])

        return merged_dict

    def tobytes(self, offset=8):
        from . import TiffImagePlugin

        head = self._get_head()
        ifd = TiffImagePlugin.ImageFileDirectory_v2(ifh=head)
        for tag, value in self.items():
            if tag in [0x8769, 0x8225, 0x8825] and not isinstance(value, dict):
                value = self.get_ifd(tag)
                if (
                    tag == 0x8769
                    and 0xA005 in value
                    and not isinstance(value[0xA005], dict)
                ):
                    value = value.copy()
                    value[0xA005] = self.get_ifd(0xA005)
            ifd[tag] = value
        return b"Exif\x00\x00" + head + ifd.tobytes(offset)

    def get_ifd(self, tag):
        if tag not in self._ifds:
            if tag in [0x8769, 0x8825]:
                # exif, gpsinfo
                if tag in self:
                    self._ifds[tag] = self._get_ifd_dict(self[tag])
            elif tag in [0xA005, 0x927C]:
                # interop, makernote
                if 0x8769 not in self._ifds:
                    self.get_ifd(0x8769)
                tag_data = self._ifds[0x8769][tag]
                if tag == 0x927C:
                    # makernote
                    from .TiffImagePlugin import ImageFileDirectory_v2

                    if tag_data[:8] == b"FUJIFILM":
                        ifd_offset = i32le(tag_data, 8)
                        ifd_data = tag_data[ifd_offset:]

                        makernote = {}
                        for i in range(0, struct.unpack("<H", ifd_data[:2])[0]):
                            ifd_tag, typ, count, data = struct.unpack(
                                "<HHL4s", ifd_data[i * 12 + 2 : (i + 1) * 12 + 2]
                            )
                            try:
                                (
                                    unit_size,
                                    handler,
                                ) = ImageFileDirectory_v2._load_dispatch[typ]
                            except KeyError:
                                continue
                            size = count * unit_size
                            if size > 4:
                                (offset,) = struct.unpack("<L", data)
                                data = ifd_data[offset - 12 : offset + size - 12]
                            else:
                                data = data[:size]

                            if len(data) != size:
                                warnings.warn(
                                    "Possibly corrupt EXIF MakerNote data.  "
                                    f"Expecting to read {size} bytes but only got "
                                    f"{len(data)}. Skipping tag {ifd_tag}"
                                )
                                continue

                            if not data:
                                continue

                            makernote[ifd_tag] = handler(
                                ImageFileDirectory_v2(), data, False
                            )
                        self._ifds[tag] = dict(self._fixup_dict(makernote))
                    elif self.get(0x010F) == "Nintendo":
                        makernote = {}
                        for i in range(0, struct.unpack(">H", tag_data[:2])[0]):
                            ifd_tag, typ, count, data = struct.unpack(
                                ">HHL4s", tag_data[i * 12 + 2 : (i + 1) * 12 + 2]
                            )
                            if ifd_tag == 0x1101:
                                # CameraInfo
                                (offset,) = struct.unpack(">L", data)
                                self.fp.seek(offset)

                                camerainfo = {"ModelID": self.fp.read(4)}

                                self.fp.read(4)
                                # Seconds since 2000
                                camerainfo["TimeStamp"] = i32le(self.fp.read(12))

                                self.fp.read(4)
                                camerainfo["InternalSerialNumber"] = self.fp.read(4)

                                self.fp.read(12)
                                parallax = self.fp.read(4)
                                handler = ImageFileDirectory_v2._load_dispatch[
                                    TiffTags.FLOAT
                                ][1]
                                camerainfo["Parallax"] = handler(
                                    ImageFileDirectory_v2(), parallax, False
                                )

                                self.fp.read(4)
                                camerainfo["Category"] = self.fp.read(2)

                                makernote = {0x1101: dict(self._fixup_dict(camerainfo))}
                        self._ifds[tag] = makernote
                else:
                    # interop
                    self._ifds[tag] = self._get_ifd_dict(tag_data)
        return self._ifds.get(tag, {})

    def __str__(self):
        if self._info is not None:
            # Load all keys into self._data
            for tag in self._info.keys():
                self[tag]

        return str(self._data)

    def __len__(self):
        keys = set(self._data)
        if self._info is not None:
            keys.update(self._info)
        return len(keys)

    def __getitem__(self, tag):
        if self._info is not None and tag not in self._data and tag in self._info:
            self._data[tag] = self._fixup(self._info[tag])
            del self._info[tag]
        return self._data[tag]

    def __contains__(self, tag):
        return tag in self._data or (self._info is not None and tag in self._info)

    def __setitem__(self, tag, value):
        if self._info is not None and tag in self._info:
            del self._info[tag]
        self._data[tag] = value

    def __delitem__(self, tag):
        if self._info is not None and tag in self._info:
            del self._info[tag]
        else:
            del self._data[tag]

    def __iter__(self):
        keys = set(self._data)
        if self._info is not None:
            keys.update(self._info)
        return iter(keys)<|MERGE_RESOLUTION|>--- conflicted
+++ resolved
@@ -52,38 +52,17 @@
 from ._util import deferred_error, isPath
 
 
-<<<<<<< HEAD
 def __getattr__(name):
     categories = {"NORMAL": 0, "SEQUENCE": 1, "CONTAINER": 2}
     if name in categories:
         warnings.warn(
             "Image categories are deprecated and will be removed in Pillow 10 "
-            "(2023-01-02). Use is_animated instead.",
+            "(2023-07-01). Use is_animated instead.",
             DeprecationWarning,
             stacklevel=2,
         )
         return categories[name]
     raise AttributeError(f"module '{__name__}' has no attribute '{name}'")
-=======
-    def __getattr__(name):
-        categories = {"NORMAL": 0, "SEQUENCE": 1, "CONTAINER": 2}
-        if name in categories:
-            warnings.warn(
-                "Image categories are deprecated and will be removed in Pillow 10 "
-                "(2023-07-01). Use is_animated instead.",
-                DeprecationWarning,
-                stacklevel=2,
-            )
-            return categories[name]
-        raise AttributeError(f"module '{__name__}' has no attribute '{name}'")
-
-
-else:
-    # categories
-    NORMAL = 0
-    SEQUENCE = 1
-    CONTAINER = 2
->>>>>>> 704336f9
 
 
 logger = logging.getLogger(__name__)
