#
# The Python Imaging Library.
# $Id$
#
# the Image class wrapper
#
# partial release history:
# 1995-09-09 fl   Created
# 1996-03-11 fl   PIL release 0.0 (proof of concept)
# 1996-04-30 fl   PIL release 0.1b1
# 1999-07-28 fl   PIL release 1.0 final
# 2000-06-07 fl   PIL release 1.1
# 2000-10-20 fl   PIL release 1.1.1
# 2001-05-07 fl   PIL release 1.1.2
# 2002-03-15 fl   PIL release 1.1.3
# 2003-05-10 fl   PIL release 1.1.4
# 2005-03-28 fl   PIL release 1.1.5
# 2006-12-02 fl   PIL release 1.1.6
# 2009-11-15 fl   PIL release 1.1.7
#
# Copyright (c) 1997-2009 by Secret Labs AB.  All rights reserved.
# Copyright (c) 1995-2009 by Fredrik Lundh.
#
# See the README file for information on usage and redistribution.
#

import atexit
import builtins
import io
import logging
import math
import os
import re
import struct
import sys
import tempfile
import warnings
from collections.abc import Callable, MutableMapping
from enum import IntEnum
from pathlib import Path

try:
    import defusedxml.ElementTree as ElementTree
except ImportError:
    ElementTree = None

# VERSION was removed in Pillow 6.0.0.
# PILLOW_VERSION was removed in Pillow 9.0.0.
# Use __version__ instead.
from . import (
    ExifTags,
    ImageMode,
    TiffTags,
    UnidentifiedImageError,
    __version__,
    _plugins,
)
from ._binary import i32le, o32be, o32le
from ._deprecate import deprecate
from ._util import DeferredError, is_path


def __getattr__(name):
    categories = {"NORMAL": 0, "SEQUENCE": 1, "CONTAINER": 2}
    if name in categories:
        deprecate("Image categories", 10, "is_animated", plural=True)
        return categories[name]
    elif name in ("NEAREST", "NONE"):
        deprecate(name, 10, "Resampling.NEAREST or Dither.NONE")
        return 0
    old_resampling = {
        "LINEAR": "BILINEAR",
        "CUBIC": "BICUBIC",
        "ANTIALIAS": "LANCZOS",
    }
    if name in old_resampling:
        deprecate(name, 10, f"Resampling.{old_resampling[name]}")
        return Resampling[old_resampling[name]]
    for enum in (Transpose, Transform, Resampling, Dither, Palette, Quantize):
        if name in enum.__members__:
            deprecate(name, 10, f"{enum.__name__}.{name}")
            return enum[name]
    raise AttributeError(f"module '{__name__}' has no attribute '{name}'")


logger = logging.getLogger(__name__)


class DecompressionBombWarning(RuntimeWarning):
    pass


class DecompressionBombError(Exception):
    pass


# Limit to around a quarter gigabyte for a 24-bit (3 bpp) image
MAX_IMAGE_PIXELS = int(1024 * 1024 * 1024 // 4 // 3)


try:
    # If the _imaging C module is not present, Pillow will not load.
    # Note that other modules should not refer to _imaging directly;
    # import Image and use the Image.core variable instead.
    # Also note that Image.core is not a publicly documented interface,
    # and should be considered private and subject to change.
    from . import _imaging as core

    if __version__ != getattr(core, "PILLOW_VERSION", None):
        raise ImportError(
            "The _imaging extension was built for another version of Pillow or PIL:\n"
            f"Core version: {getattr(core, 'PILLOW_VERSION', None)}\n"
            f"Pillow version: {__version__}"
        )

except ImportError as v:
    core = DeferredError(ImportError("The _imaging C module is not installed."))
    # Explanations for ways that we know we might have an import error
    if str(v).startswith("Module use of python"):
        # The _imaging C module is present, but not compiled for
        # the right version (windows only).  Print a warning, if
        # possible.
        warnings.warn(
            "The _imaging extension was built for another version of Python.",
            RuntimeWarning,
        )
    elif str(v).startswith("The _imaging extension"):
        warnings.warn(str(v), RuntimeWarning)
    # Fail here anyway. Don't let people run with a mostly broken Pillow.
    # see docs/porting.rst
    raise


# works everywhere, win for pypy, not cpython
USE_CFFI_ACCESS = hasattr(sys, "pypy_version_info")
try:
    import cffi
except ImportError:
    cffi = None


def isImageType(t):
    """
    Checks if an object is an image object.

    .. warning::

       This function is for internal use only.

    :param t: object to check if it's an image
    :returns: True if the object is an image
    """
    return hasattr(t, "im")


#
# Constants

# transpose
class Transpose(IntEnum):
    FLIP_LEFT_RIGHT = 0
    FLIP_TOP_BOTTOM = 1
    ROTATE_90 = 2
    ROTATE_180 = 3
    ROTATE_270 = 4
    TRANSPOSE = 5
    TRANSVERSE = 6


# transforms (also defined in Imaging.h)
class Transform(IntEnum):
    AFFINE = 0
    EXTENT = 1
    PERSPECTIVE = 2
    QUAD = 3
    MESH = 4


# resampling filters (also defined in Imaging.h)
class Resampling(IntEnum):
    NEAREST = 0
    BOX = 4
    BILINEAR = 2
    HAMMING = 5
    BICUBIC = 3
    LANCZOS = 1


_filters_support = {
    Resampling.BOX: 0.5,
    Resampling.BILINEAR: 1.0,
    Resampling.HAMMING: 1.0,
    Resampling.BICUBIC: 2.0,
    Resampling.LANCZOS: 3.0,
}


# dithers
class Dither(IntEnum):
    NONE = 0
    ORDERED = 1  # Not yet implemented
    RASTERIZE = 2  # Not yet implemented
    FLOYDSTEINBERG = 3  # default


# palettes/quantizers
class Palette(IntEnum):
    WEB = 0
    ADAPTIVE = 1


class Quantize(IntEnum):
    MEDIANCUT = 0
    MAXCOVERAGE = 1
    FASTOCTREE = 2
    LIBIMAGEQUANT = 3


if hasattr(core, "DEFAULT_STRATEGY"):
    DEFAULT_STRATEGY = core.DEFAULT_STRATEGY
    FILTERED = core.FILTERED
    HUFFMAN_ONLY = core.HUFFMAN_ONLY
    RLE = core.RLE
    FIXED = core.FIXED


# --------------------------------------------------------------------
# Registries

ID = []
OPEN = {}
MIME = {}
SAVE = {}
SAVE_ALL = {}
EXTENSION = {}
DECODERS = {}
ENCODERS = {}

# --------------------------------------------------------------------
# Modes

_ENDIAN = "<" if sys.byteorder == "little" else ">"


def _conv_type_shape(im):
    m = ImageMode.getmode(im.mode)
    shape = (im.height, im.width)
    extra = len(m.bands)
    if extra != 1:
        shape += (extra,)
    return shape, m.typestr


MODES = ["1", "CMYK", "F", "HSV", "I", "L", "LAB", "P", "RGB", "RGBA", "RGBX", "YCbCr"]

# raw modes that may be memory mapped.  NOTE: if you change this, you
# may have to modify the stride calculation in map.c too!
_MAPMODES = ("L", "P", "RGBX", "RGBA", "CMYK", "I;16", "I;16L", "I;16B")


def getmodebase(mode):
    """
    Gets the "base" mode for given mode.  This function returns "L" for
    images that contain grayscale data, and "RGB" for images that
    contain color data.

    :param mode: Input mode.
    :returns: "L" or "RGB".
    :exception KeyError: If the input mode was not a standard mode.
    """
    return ImageMode.getmode(mode).basemode


def getmodetype(mode):
    """
    Gets the storage type mode.  Given a mode, this function returns a
    single-layer mode suitable for storing individual bands.

    :param mode: Input mode.
    :returns: "L", "I", or "F".
    :exception KeyError: If the input mode was not a standard mode.
    """
    return ImageMode.getmode(mode).basetype


def getmodebandnames(mode):
    """
    Gets a list of individual band names.  Given a mode, this function returns
    a tuple containing the names of individual bands (use
    :py:method:`~PIL.Image.getmodetype` to get the mode used to store each
    individual band.

    :param mode: Input mode.
    :returns: A tuple containing band names.  The length of the tuple
        gives the number of bands in an image of the given mode.
    :exception KeyError: If the input mode was not a standard mode.
    """
    return ImageMode.getmode(mode).bands


def getmodebands(mode):
    """
    Gets the number of individual bands for this mode.

    :param mode: Input mode.
    :returns: The number of bands in this mode.
    :exception KeyError: If the input mode was not a standard mode.
    """
    return len(ImageMode.getmode(mode).bands)


# --------------------------------------------------------------------
# Helpers

_initialized = 0


def preinit():
    """Explicitly load standard file format drivers."""

    global _initialized
    if _initialized >= 1:
        return

    try:
        from . import BmpImagePlugin

        assert BmpImagePlugin
    except ImportError:
        pass
    try:
        from . import GifImagePlugin

        assert GifImagePlugin
    except ImportError:
        pass
    try:
        from . import JpegImagePlugin

        assert JpegImagePlugin
    except ImportError:
        pass
    try:
        from . import PpmImagePlugin

        assert PpmImagePlugin
    except ImportError:
        pass
    try:
        from . import PngImagePlugin

        assert PngImagePlugin
    except ImportError:
        pass
    # try:
    #     import TiffImagePlugin
    #     assert TiffImagePlugin
    # except ImportError:
    #     pass

    _initialized = 1


def init():
    """
    Explicitly initializes the Python Imaging Library. This function
    loads all available file format drivers.
    """

    global _initialized
    if _initialized >= 2:
        return 0

    for plugin in _plugins:
        try:
            logger.debug("Importing %s", plugin)
            __import__(f"PIL.{plugin}", globals(), locals(), [])
        except ImportError as e:
            logger.debug("Image: failed to import %s: %s", plugin, e)

    if OPEN or SAVE:
        _initialized = 2
        return 1


# --------------------------------------------------------------------
# Codec factories (used by tobytes/frombytes and ImageFile.load)


def _getdecoder(mode, decoder_name, args, extra=()):

    # tweak arguments
    if args is None:
        args = ()
    elif not isinstance(args, tuple):
        args = (args,)

    try:
        decoder = DECODERS[decoder_name]
    except KeyError:
        pass
    else:
        return decoder(mode, *args + extra)

    try:
        # get decoder
        decoder = getattr(core, decoder_name + "_decoder")
    except AttributeError as e:
        raise OSError(f"decoder {decoder_name} not available") from e
    return decoder(mode, *args + extra)


def _getencoder(mode, encoder_name, args, extra=()):

    # tweak arguments
    if args is None:
        args = ()
    elif not isinstance(args, tuple):
        args = (args,)

    try:
        encoder = ENCODERS[encoder_name]
    except KeyError:
        pass
    else:
        return encoder(mode, *args + extra)

    try:
        # get encoder
        encoder = getattr(core, encoder_name + "_encoder")
    except AttributeError as e:
        raise OSError(f"encoder {encoder_name} not available") from e
    return encoder(mode, *args + extra)


# --------------------------------------------------------------------
# Simple expression analyzer


def coerce_e(value):
    deprecate("coerce_e", 10)
    return value if isinstance(value, _E) else _E(1, value)


# _E(scale, offset) represents the affine transformation scale * x + offset.
# The "data" field is named for compatibility with the old implementation,
# and should be renamed once coerce_e is removed.
class _E:
    def __init__(self, scale, data):
        self.scale = scale
        self.data = data

    def __neg__(self):
        return _E(-self.scale, -self.data)

    def __add__(self, other):
        if isinstance(other, _E):
            return _E(self.scale + other.scale, self.data + other.data)
        return _E(self.scale, self.data + other)

    __radd__ = __add__

    def __sub__(self, other):
        return self + -other

    def __rsub__(self, other):
        return other + -self

    def __mul__(self, other):
        if isinstance(other, _E):
            return NotImplemented
        return _E(self.scale * other, self.data * other)

    __rmul__ = __mul__

    def __truediv__(self, other):
        if isinstance(other, _E):
            return NotImplemented
        return _E(self.scale / other, self.data / other)


def _getscaleoffset(expr):
    a = expr(_E(1, 0))
    return (a.scale, a.data) if isinstance(a, _E) else (0, a)


# --------------------------------------------------------------------
# Implementation wrapper


class Image:
    """
    This class represents an image object.  To create
    :py:class:`~PIL.Image.Image` objects, use the appropriate factory
    functions.  There's hardly ever any reason to call the Image constructor
    directly.

    * :py:func:`~PIL.Image.open`
    * :py:func:`~PIL.Image.new`
    * :py:func:`~PIL.Image.frombytes`
    """

    format = None
    format_description = None
    _close_exclusive_fp_after_loading = True

    def __init__(self):
        # FIXME: take "new" parameters / other image?
        # FIXME: turn mode and size into delegating properties?
        self.im = None
        self.mode = ""
        self._size = (0, 0)
        self.palette = None
        self.info = {}
        self._category = 0
        self.readonly = 0
        self.pyaccess = None
        self._exif = None

    def __getattr__(self, name):
        if name == "category":
            deprecate("Image categories", 10, "is_animated", plural=True)
            return self._category
        raise AttributeError(name)

    @property
    def width(self):
        return self.size[0]

    @property
    def height(self):
        return self.size[1]

    @property
    def size(self):
        return self._size

    def _new(self, im):
        new = Image()
        new.im = im
        new.mode = im.mode
        new._size = im.size
        if im.mode in ("P", "PA"):
            if self.palette:
                new.palette = self.palette.copy()
            else:
                from . import ImagePalette

                new.palette = ImagePalette.ImagePalette()
        new.info = self.info.copy()
        return new

    # Context manager support
    def __enter__(self):
        return self

    def __exit__(self, *args):
        if hasattr(self, "fp") and getattr(self, "_exclusive_fp", False):
            if getattr(self, "_fp", False):
                if self._fp != self.fp:
                    self._fp.close()
                self._fp = DeferredError(ValueError("Operation on closed image"))
            if self.fp:
                self.fp.close()
        self.fp = None

    def close(self):
        """
        Closes the file pointer, if possible.

        This operation will destroy the image core and release its memory.
        The image data will be unusable afterward.

        This function is required to close images that have multiple frames or
        have not had their file read and closed by the
        :py:meth:`~PIL.Image.Image.load` method. See :ref:`file-handling` for
        more information.
        """
        try:
            if getattr(self, "_fp", False):
                if self._fp != self.fp:
                    self._fp.close()
                self._fp = DeferredError(ValueError("Operation on closed image"))
            if self.fp:
                self.fp.close()
            self.fp = None
        except Exception as msg:
            logger.debug("Error closing: %s", msg)

        if getattr(self, "map", None):
            self.map = None

        # Instead of simply setting to None, we're setting up a
        # deferred error that will better explain that the core image
        # object is gone.
        self.im = DeferredError(ValueError("Operation on closed image"))

    def _copy(self):
        self.load()
        self.im = self.im.copy()
        self.pyaccess = None
        self.readonly = 0

    def _ensure_mutable(self):
        if self.readonly:
            self._copy()
        else:
            self.load()

    def _dump(self, file=None, format=None, **options):
        suffix = ""
        if format:
            suffix = "." + format

        if not file:
            f, filename = tempfile.mkstemp(suffix)
            os.close(f)
        else:
            filename = file
            if not filename.endswith(suffix):
                filename = filename + suffix

        self.load()

        if not format or format == "PPM":
            self.im.save_ppm(filename)
        else:
            self.save(filename, format, **options)

        return filename

    def __eq__(self, other):
        return (
            self.__class__ is other.__class__
            and self.mode == other.mode
            and self.size == other.size
            and self.info == other.info
            and self._category == other._category
            and self.getpalette() == other.getpalette()
            and self.tobytes() == other.tobytes()
        )

    def __repr__(self):
        return "<%s.%s image mode=%s size=%dx%d at 0x%X>" % (
            self.__class__.__module__,
            self.__class__.__name__,
            self.mode,
            self.size[0],
            self.size[1],
            id(self),
        )

    def _repr_pretty_(self, p, cycle):
        """IPython plain text display support"""

        # Same as __repr__ but without unpredictable id(self),
        # to keep Jupyter notebook `text/plain` output stable.
        p.text(
            "<%s.%s image mode=%s size=%dx%d>"
            % (
                self.__class__.__module__,
                self.__class__.__name__,
                self.mode,
                self.size[0],
                self.size[1],
            )
        )

    def _repr_png_(self):
        """iPython display hook support

        :returns: png version of the image as bytes
        """
        b = io.BytesIO()
        try:
            self.save(b, "PNG")
        except Exception as e:
            raise ValueError("Could not save to PNG for display") from e
        return b.getvalue()

    @property
    def __array_interface__(self):
        # numpy array interface support
        new = {}
        shape, typestr = _conv_type_shape(self)
        new["shape"] = shape
        new["typestr"] = typestr
        new["version"] = 3
        try:
            if self.mode == "1":
                # Binary images need to be extended from bits to bytes
                # See: https://github.com/python-pillow/Pillow/issues/350
                new["data"] = self.tobytes("raw", "L")
            else:
                new["data"] = self.tobytes()
        except Exception as e:
            if not isinstance(e, (MemoryError, RecursionError)):
                try:
                    import numpy
                    from packaging.version import parse as parse_version
                except ImportError:
                    pass
                else:
                    if parse_version(numpy.__version__) < parse_version("1.23"):
                        warnings.warn(e)
            raise
        return new

    def __getstate__(self):
        return [self.info, self.mode, self.size, self.getpalette(), self.tobytes()]

    def __setstate__(self, state):
        Image.__init__(self)
        info, mode, size, palette, data = state
        self.info = info
        self.mode = mode
        self._size = size
        self.im = core.new(mode, size)
        if mode in ("L", "LA", "P", "PA") and palette:
            self.putpalette(palette)
        self.frombytes(data)

    def tobytes(self, encoder_name="raw", *args):
        """
        Return image as a bytes object.

        .. warning::

            This method returns the raw image data from the internal
            storage.  For compressed image data (e.g. PNG, JPEG) use
            :meth:`~.save`, with a BytesIO parameter for in-memory
            data.

        :param encoder_name: What encoder to use.  The default is to
                             use the standard "raw" encoder.

                             A list of C encoders can be seen under
                             codecs section of the function array in
                             :file:`_imaging.c`. Python encoders are
                             registered within the relevant plugins.
        :param args: Extra arguments to the encoder.
        :returns: A :py:class:`bytes` object.
        """

        # may pass tuple instead of argument list
        if len(args) == 1 and isinstance(args[0], tuple):
            args = args[0]

        if encoder_name == "raw" and args == ():
            args = self.mode

        self.load()

        if self.width == 0 or self.height == 0:
            return b""

        # unpack data
        e = _getencoder(self.mode, encoder_name, args)
        e.setimage(self.im)

        bufsize = max(65536, self.size[0] * 4)  # see RawEncode.c

        data = []
        while True:
            l, s, d = e.encode(bufsize)
            data.append(d)
            if s:
                break
        if s < 0:
            raise RuntimeError(f"encoder error {s} in tobytes")

        return b"".join(data)

    def tobitmap(self, name="image"):
        """
        Returns the image converted to an X11 bitmap.

        .. note:: This method only works for mode "1" images.

        :param name: The name prefix to use for the bitmap variables.
        :returns: A string containing an X11 bitmap.
        :raises ValueError: If the mode is not "1"
        """

        self.load()
        if self.mode != "1":
            raise ValueError("not a bitmap")
        data = self.tobytes("xbm")
        return b"".join(
            [
                f"#define {name}_width {self.size[0]}\n".encode("ascii"),
                f"#define {name}_height {self.size[1]}\n".encode("ascii"),
                f"static char {name}_bits[] = {{\n".encode("ascii"),
                data,
                b"};",
            ]
        )

    def frombytes(self, data, decoder_name="raw", *args):
        """
        Loads this image with pixel data from a bytes object.

        This method is similar to the :py:func:`~PIL.Image.frombytes` function,
        but loads data into this image instead of creating a new image object.
        """

        # may pass tuple instead of argument list
        if len(args) == 1 and isinstance(args[0], tuple):
            args = args[0]

        # default format
        if decoder_name == "raw" and args == ():
            args = self.mode

        # unpack data
        d = _getdecoder(self.mode, decoder_name, args)
        d.setimage(self.im)
        s = d.decode(data)

        if s[0] >= 0:
            raise ValueError("not enough image data")
        if s[1] != 0:
            raise ValueError("cannot decode image data")

    def load(self):
        """
        Allocates storage for the image and loads the pixel data.  In
        normal cases, you don't need to call this method, since the
        Image class automatically loads an opened image when it is
        accessed for the first time.

        If the file associated with the image was opened by Pillow, then this
        method will close it. The exception to this is if the image has
        multiple frames, in which case the file will be left open for seek
        operations. See :ref:`file-handling` for more information.

        :returns: An image access object.
        :rtype: :ref:`PixelAccess` or :py:class:`PIL.PyAccess`
        """
        if self.im is not None and self.palette and self.palette.dirty:
            # realize palette
            mode, arr = self.palette.getdata()
            self.im.putpalette(mode, arr)
            self.palette.dirty = 0
            self.palette.rawmode = None
            if "transparency" in self.info and mode in ("LA", "PA"):
                if isinstance(self.info["transparency"], int):
                    self.im.putpalettealpha(self.info["transparency"], 0)
                else:
                    self.im.putpalettealphas(self.info["transparency"])
                self.palette.mode = "RGBA"
            else:
                palette_mode = "RGBA" if mode.startswith("RGBA") else "RGB"
                self.palette.mode = palette_mode
                self.palette.palette = self.im.getpalette(palette_mode, palette_mode)

        if self.im is not None:
            if cffi and USE_CFFI_ACCESS:
                if self.pyaccess:
                    return self.pyaccess
                from . import PyAccess

                self.pyaccess = PyAccess.new(self, self.readonly)
                if self.pyaccess:
                    return self.pyaccess
            return self.im.pixel_access(self.readonly)

    def verify(self):
        """
        Verifies the contents of a file. For data read from a file, this
        method attempts to determine if the file is broken, without
        actually decoding the image data.  If this method finds any
        problems, it raises suitable exceptions.  If you need to load
        the image after using this method, you must reopen the image
        file.
        """
        pass

    def convert(
        self, mode=None, matrix=None, dither=None, palette=Palette.WEB, colors=256
    ):
        """
        Returns a converted copy of this image. For the "P" mode, this
        method translates pixels through the palette.  If mode is
        omitted, a mode is chosen so that all information in the image
        and the palette can be represented without a palette.

        The current version supports all possible conversions between
        "L", "RGB" and "CMYK". The ``matrix`` argument only supports "L"
        and "RGB".

        When translating a color image to greyscale (mode "L"),
        the library uses the ITU-R 601-2 luma transform::

            L = R * 299/1000 + G * 587/1000 + B * 114/1000

        The default method of converting a greyscale ("L") or "RGB"
        image into a bilevel (mode "1") image uses Floyd-Steinberg
        dither to approximate the original image luminosity levels. If
        dither is ``None``, all values larger than 127 are set to 255 (white),
        all other values to 0 (black). To use other thresholds, use the
        :py:meth:`~PIL.Image.Image.point` method.

        When converting from "RGBA" to "P" without a ``matrix`` argument,
        this passes the operation to :py:meth:`~PIL.Image.Image.quantize`,
        and ``dither`` and ``palette`` are ignored.

        When converting from "PA", if an "RGBA" palette is present, the alpha
        channel from the image will be used instead of the values from the palette.

        :param mode: The requested mode. See: :ref:`concept-modes`.
        :param matrix: An optional conversion matrix.  If given, this
           should be 4- or 12-tuple containing floating point values.
        :param dither: Dithering method, used when converting from
           mode "RGB" to "P" or from "RGB" or "L" to "1".
           Available methods are :data:`Dither.NONE` or :data:`Dither.FLOYDSTEINBERG`
           (default). Note that this is not used when ``matrix`` is supplied.
        :param palette: Palette to use when converting from mode "RGB"
           to "P".  Available palettes are :data:`Palette.WEB` or
           :data:`Palette.ADAPTIVE`.
        :param colors: Number of colors to use for the :data:`Palette.ADAPTIVE`
           palette. Defaults to 256.
        :rtype: :py:class:`~PIL.Image.Image`
        :returns: An :py:class:`~PIL.Image.Image` object.
        """

        self.load()

        has_transparency = self.info.get("transparency") is not None
        if not mode and self.mode == "P":
            # determine default mode
            if self.palette:
                mode = self.palette.mode
            else:
                mode = "RGB"
            if mode == "RGB" and has_transparency:
                mode = "RGBA"
        if not mode or (mode == self.mode and not matrix):
            return self.copy()

        if matrix:
            # matrix conversion
            if mode not in ("L", "RGB"):
                raise ValueError("illegal conversion")
            im = self.im.convert_matrix(mode, matrix)
            new = self._new(im)
            if has_transparency and self.im.bands == 3:
                transparency = new.info["transparency"]

                def convert_transparency(m, v):
                    v = m[0] * v[0] + m[1] * v[1] + m[2] * v[2] + m[3] * 0.5
                    return max(0, min(255, int(v)))

                if mode == "L":
                    transparency = convert_transparency(matrix, transparency)
                elif len(mode) == 3:
                    transparency = tuple(
                        convert_transparency(matrix[i * 4 : i * 4 + 4], transparency)
                        for i in range(0, len(transparency))
                    )
                new.info["transparency"] = transparency
            return new

        if mode == "P" and self.mode == "RGBA":
            return self.quantize(colors)

        trns = None
        delete_trns = False
        # transparency handling
        if has_transparency:
            if (self.mode in ("1", "L", "I") and mode in ("LA", "RGBA")) or (
                self.mode == "RGB" and mode == "RGBA"
            ):
                # Use transparent conversion to promote from transparent
                # color to an alpha channel.
                new_im = self._new(
                    self.im.convert_transparent(mode, self.info["transparency"])
                )
                del new_im.info["transparency"]
                return new_im
            elif self.mode in ("L", "RGB", "P") and mode in ("L", "RGB", "P"):
                t = self.info["transparency"]
                if isinstance(t, bytes):
                    # Dragons. This can't be represented by a single color
                    warnings.warn(
                        "Palette images with Transparency expressed in bytes should be "
                        "converted to RGBA images"
                    )
                    delete_trns = True
                else:
                    # get the new transparency color.
                    # use existing conversions
                    trns_im = Image()._new(core.new(self.mode, (1, 1)))
                    if self.mode == "P":
                        trns_im.putpalette(self.palette)
                        if isinstance(t, tuple):
                            err = "Couldn't allocate a palette color for transparency"
                            try:
                                t = trns_im.palette.getcolor(t, self)
                            except ValueError as e:
                                if str(e) == "cannot allocate more than 256 colors":
                                    # If all 256 colors are in use,
                                    # then there is no need for transparency
                                    t = None
                                else:
                                    raise ValueError(err) from e
                    if t is None:
                        trns = None
                    else:
                        trns_im.putpixel((0, 0), t)

                        if mode in ("L", "RGB"):
                            trns_im = trns_im.convert(mode)
                        else:
                            # can't just retrieve the palette number, got to do it
                            # after quantization.
                            trns_im = trns_im.convert("RGB")
                        trns = trns_im.getpixel((0, 0))

            elif self.mode == "P" and mode in ("LA", "PA", "RGBA"):
                t = self.info["transparency"]
                delete_trns = True

                if isinstance(t, bytes):
                    self.im.putpalettealphas(t)
                elif isinstance(t, int):
                    self.im.putpalettealpha(t, 0)
                else:
                    raise ValueError("Transparency for P mode should be bytes or int")

        if mode == "P" and palette == Palette.ADAPTIVE:
            im = self.im.quantize(colors)
            new = self._new(im)
            from . import ImagePalette

            new.palette = ImagePalette.ImagePalette("RGB", new.im.getpalette("RGB"))
            if delete_trns:
                # This could possibly happen if we requantize to fewer colors.
                # The transparency would be totally off in that case.
                del new.info["transparency"]
            if trns is not None:
                try:
                    new.info["transparency"] = new.palette.getcolor(trns, new)
                except Exception:
                    # if we can't make a transparent color, don't leave the old
                    # transparency hanging around to mess us up.
                    del new.info["transparency"]
                    warnings.warn("Couldn't allocate palette entry for transparency")
            return new

        if "LAB" in (self.mode, mode):
            other_mode = mode if self.mode == "LAB" else self.mode
            if other_mode in ("RGB", "RGBA", "RGBX"):
                from . import ImageCms

                srgb = ImageCms.createProfile("sRGB")
                lab = ImageCms.createProfile("LAB")
                profiles = [lab, srgb] if self.mode == "LAB" else [srgb, lab]
                transform = ImageCms.buildTransform(
                    profiles[0], profiles[1], self.mode, mode
                )
                return transform.apply(self)

        # colorspace conversion
        if dither is None:
            dither = Dither.FLOYDSTEINBERG

        try:
            im = self.im.convert(mode, dither)
        except ValueError:
            try:
                # normalize source image and try again
                modebase = getmodebase(self.mode)
                if modebase == self.mode:
                    raise
                im = self.im.convert(modebase)
                im = im.convert(mode, dither)
            except KeyError as e:
                raise ValueError("illegal conversion") from e

        new_im = self._new(im)
        if mode == "P" and palette != Palette.ADAPTIVE:
            from . import ImagePalette

            new_im.palette = ImagePalette.ImagePalette("RGB", list(range(256)) * 3)
        if delete_trns:
            # crash fail if we leave a bytes transparency in an rgb/l mode.
            del new_im.info["transparency"]
        if trns is not None:
            if new_im.mode == "P":
                try:
                    new_im.info["transparency"] = new_im.palette.getcolor(trns, new_im)
                except ValueError as e:
                    del new_im.info["transparency"]
                    if str(e) != "cannot allocate more than 256 colors":
                        # If all 256 colors are in use,
                        # then there is no need for transparency
                        warnings.warn(
                            "Couldn't allocate palette entry for transparency"
                        )
            else:
                new_im.info["transparency"] = trns
        return new_im

    def quantize(
        self,
        colors=256,
        method=None,
        kmeans=0,
        palette=None,
        dither=Dither.FLOYDSTEINBERG,
    ):
        """
        Convert the image to 'P' mode with the specified number
        of colors.

        :param colors: The desired number of colors, <= 256
        :param method: :data:`Quantize.MEDIANCUT` (median cut),
                       :data:`Quantize.MAXCOVERAGE` (maximum coverage),
                       :data:`Quantize.FASTOCTREE` (fast octree),
                       :data:`Quantize.LIBIMAGEQUANT` (libimagequant; check support
                       using :py:func:`PIL.features.check_feature` with
                       ``feature="libimagequant"``).

                       By default, :data:`Quantize.MEDIANCUT` will be used.

                       The exception to this is RGBA images. :data:`Quantize.MEDIANCUT`
                       and :data:`Quantize.MAXCOVERAGE` do not support RGBA images, so
                       :data:`Quantize.FASTOCTREE` is used by default instead.
        :param kmeans: Integer
        :param palette: Quantize to the palette of given
                        :py:class:`PIL.Image.Image`.
        :param dither: Dithering method, used when converting from
           mode "RGB" to "P" or from "RGB" or "L" to "1".
           Available methods are :data:`Dither.NONE` or :data:`Dither.FLOYDSTEINBERG`
           (default).
        :returns: A new image

        """

        self.load()

        if method is None:
            # defaults:
            method = Quantize.MEDIANCUT
            if self.mode == "RGBA":
                method = Quantize.FASTOCTREE

        if self.mode == "RGBA" and method not in (
            Quantize.FASTOCTREE,
            Quantize.LIBIMAGEQUANT,
        ):
            # Caller specified an invalid mode.
            raise ValueError(
                "Fast Octree (method == 2) and libimagequant (method == 3) "
                "are the only valid methods for quantizing RGBA images"
            )

        if palette:
            # use palette from reference image
            palette.load()
            if palette.mode != "P":
                raise ValueError("bad mode for palette image")
            if self.mode != "RGB" and self.mode != "L":
                raise ValueError(
                    "only RGB or L mode images can be quantized to a palette"
                )
            im = self.im.convert("P", dither, palette.im)
            new_im = self._new(im)
            new_im.palette = palette.palette.copy()
            return new_im

        im = self._new(self.im.quantize(colors, method, kmeans))

        from . import ImagePalette

        mode = im.im.getpalettemode()
        palette = im.im.getpalette(mode, mode)[: colors * len(mode)]
        im.palette = ImagePalette.ImagePalette(mode, palette)

        return im

    def copy(self):
        """
        Copies this image. Use this method if you wish to paste things
        into an image, but still retain the original.

        :rtype: :py:class:`~PIL.Image.Image`
        :returns: An :py:class:`~PIL.Image.Image` object.
        """
        self.load()
        return self._new(self.im.copy())

    __copy__ = copy

    def crop(self, box=None):
        """
        Returns a rectangular region from this image. The box is a
        4-tuple defining the left, upper, right, and lower pixel
        coordinate. See :ref:`coordinate-system`.

        Note: Prior to Pillow 3.4.0, this was a lazy operation.

        :param box: The crop rectangle, as a (left, upper, right, lower)-tuple.
        :rtype: :py:class:`~PIL.Image.Image`
        :returns: An :py:class:`~PIL.Image.Image` object.
        """

        if box is None:
            return self.copy()

        if box[2] < box[0]:
            raise ValueError("Coordinate 'right' is less than 'left'")
        elif box[3] < box[1]:
            raise ValueError("Coordinate 'lower' is less than 'upper'")

        self.load()
        return self._new(self._crop(self.im, box))

    def _crop(self, im, box):
        """
        Returns a rectangular region from the core image object im.

        This is equivalent to calling im.crop((x0, y0, x1, y1)), but
        includes additional sanity checks.

        :param im: a core image object
        :param box: The crop rectangle, as a (left, upper, right, lower)-tuple.
        :returns: A core image object.
        """

        x0, y0, x1, y1 = map(int, map(round, box))

        absolute_values = (abs(x1 - x0), abs(y1 - y0))

        _decompression_bomb_check(absolute_values)

        return im.crop((x0, y0, x1, y1))

    def draft(self, mode, size):
        """
        Configures the image file loader so it returns a version of the
        image that as closely as possible matches the given mode and
        size. For example, you can use this method to convert a color
        JPEG to greyscale while loading it.

        If any changes are made, returns a tuple with the chosen ``mode`` and
        ``box`` with coordinates of the original image within the altered one.

        Note that this method modifies the :py:class:`~PIL.Image.Image` object
        in place. If the image has already been loaded, this method has no
        effect.

        Note: This method is not implemented for most images. It is
        currently implemented only for JPEG and MPO images.

        :param mode: The requested mode.
        :param size: The requested size.
        """
        pass

    def _expand(self, xmargin, ymargin=None):
        if ymargin is None:
            ymargin = xmargin
        self.load()
        return self._new(self.im.expand(xmargin, ymargin, 0))

    def filter(self, filter):
        """
        Filters this image using the given filter.  For a list of
        available filters, see the :py:mod:`~PIL.ImageFilter` module.

        :param filter: Filter kernel.
        :returns: An :py:class:`~PIL.Image.Image` object."""

        from . import ImageFilter

        self.load()

        if isinstance(filter, Callable):
            filter = filter()
        if not hasattr(filter, "filter"):
            raise TypeError(
                "filter argument should be ImageFilter.Filter instance or class"
            )

        multiband = isinstance(filter, ImageFilter.MultibandFilter)
        if self.im.bands == 1 or multiband:
            return self._new(filter.filter(self.im))

        ims = []
        for c in range(self.im.bands):
            ims.append(self._new(filter.filter(self.im.getband(c))))
        return merge(self.mode, ims)

    def getbands(self):
        """
        Returns a tuple containing the name of each band in this image.
        For example, ``getbands`` on an RGB image returns ("R", "G", "B").

        :returns: A tuple containing band names.
        :rtype: tuple
        """
        return ImageMode.getmode(self.mode).bands

    def getbbox(self):
        """
        Calculates the bounding box of the non-zero regions in the
        image.

        :returns: The bounding box is returned as a 4-tuple defining the
           left, upper, right, and lower pixel coordinate. See
           :ref:`coordinate-system`. If the image is completely empty, this
           method returns None.

        """

        self.load()
        return self.im.getbbox()

    def getcolors(self, maxcolors=256):
        """
        Returns a list of colors used in this image.

        The colors will be in the image's mode. For example, an RGB image will
        return a tuple of (red, green, blue) color values, and a P image will
        return the index of the color in the palette.

        :param maxcolors: Maximum number of colors.  If this number is
           exceeded, this method returns None.  The default limit is
           256 colors.
        :returns: An unsorted list of (count, pixel) values.
        """

        self.load()
        if self.mode in ("1", "L", "P"):
            h = self.im.histogram()
            out = []
            for i in range(256):
                if h[i]:
                    out.append((h[i], i))
            if len(out) > maxcolors:
                return None
            return out
        return self.im.getcolors(maxcolors)

    def getdata(self, band=None):
        """
        Returns the contents of this image as a sequence object
        containing pixel values.  The sequence object is flattened, so
        that values for line one follow directly after the values of
        line zero, and so on.

        Note that the sequence object returned by this method is an
        internal PIL data type, which only supports certain sequence
        operations.  To convert it to an ordinary sequence (e.g. for
        printing), use ``list(im.getdata())``.

        :param band: What band to return.  The default is to return
           all bands.  To return a single band, pass in the index
           value (e.g. 0 to get the "R" band from an "RGB" image).
        :returns: A sequence-like object.
        """

        self.load()
        if band is not None:
            return self.im.getband(band)
        return self.im  # could be abused

    def getextrema(self):
        """
        Gets the minimum and maximum pixel values for each band in
        the image.

        :returns: For a single-band image, a 2-tuple containing the
           minimum and maximum pixel value.  For a multi-band image,
           a tuple containing one 2-tuple for each band.
        """

        self.load()
        if self.im.bands > 1:
            extrema = []
            for i in range(self.im.bands):
                extrema.append(self.im.getband(i).getextrema())
            return tuple(extrema)
        return self.im.getextrema()

    def _getxmp(self, xmp_tags):
        def get_name(tag):
            return tag.split("}")[1]

        def get_value(element):
            value = {get_name(k): v for k, v in element.attrib.items()}
            children = list(element)
            if children:
                for child in children:
                    name = get_name(child.tag)
                    child_value = get_value(child)
                    if name in value:
                        if not isinstance(value[name], list):
                            value[name] = [value[name]]
                        value[name].append(child_value)
                    else:
                        value[name] = child_value
            elif value:
                if element.text:
                    value["text"] = element.text
            else:
                return element.text
            return value

        if ElementTree is None:
            warnings.warn("XMP data cannot be read without defusedxml dependency")
            return {}
        else:
            root = ElementTree.fromstring(xmp_tags)
            return {get_name(root.tag): get_value(root)}

    def getexif(self):
        if self._exif is None:
            self._exif = Exif()
            self._exif._loaded = False
        elif self._exif._loaded:
            return self._exif
        self._exif._loaded = True

        exif_info = self.info.get("exif")
        if exif_info is None:
            if "Raw profile type exif" in self.info:
                exif_info = bytes.fromhex(
                    "".join(self.info["Raw profile type exif"].split("\n")[3:])
                )
            elif hasattr(self, "tag_v2"):
                self._exif.bigtiff = self.tag_v2._bigtiff
                self._exif.endian = self.tag_v2._endian
                self._exif.load_from_fp(self.fp, self.tag_v2._offset)
        if exif_info is not None:
            self._exif.load(exif_info)

        # XMP tags
        if 0x0112 not in self._exif:
            xmp_tags = self.info.get("XML:com.adobe.xmp")
            if xmp_tags:
                match = re.search(r'tiff:Orientation(="|>)([0-9])', xmp_tags)
                if match:
                    self._exif[0x0112] = int(match[2])

        return self._exif

    def _reload_exif(self):
        if self._exif is None or not self._exif._loaded:
            return
        self._exif._loaded = False
        self.getexif()

    def get_child_images(self):
        child_images = []
        exif = self.getexif()
        ifds = []
        if ExifTags.Base.SubIFDs in exif:
            subifd_offsets = exif[ExifTags.Base.SubIFDs]
            if subifd_offsets:
                if not isinstance(subifd_offsets, tuple):
                    subifd_offsets = (subifd_offsets,)
                for subifd_offset in subifd_offsets:
                    ifds.append((exif._get_ifd_dict(subifd_offset), subifd_offset))
        ifd1 = exif.get_ifd(ExifTags.IFD.IFD1)
        if ifd1 and ifd1.get(513):
            ifds.append((ifd1, exif._info.next))

        offset = None
        for ifd, ifd_offset in ifds:
            current_offset = self.fp.tell()
            if offset is None:
                offset = current_offset

            fp = self.fp
            thumbnail_offset = ifd.get(513)
            if thumbnail_offset is not None:
                try:
                    thumbnail_offset += self._exif_offset
                except AttributeError:
                    pass
                self.fp.seek(thumbnail_offset)
                data = self.fp.read(ifd.get(514))
                fp = io.BytesIO(data)

            with open(fp) as im:
                if thumbnail_offset is None:
                    im._frame_pos = [ifd_offset]
                    im._seek(0)
                im.load()
                child_images.append(im)

        if offset is not None:
            self.fp.seek(offset)
        return child_images

    def getim(self):
        """
        Returns a capsule that points to the internal image memory.

        :returns: A capsule object.
        """

        self.load()
        return self.im.ptr

    def getpalette(self, rawmode="RGB"):
        """
        Returns the image palette as a list.

        :param rawmode: The mode in which to return the palette. ``None`` will
           return the palette in its current mode.

           .. versionadded:: 9.1.0

        :returns: A list of color values [r, g, b, ...], or None if the
           image has no palette.
        """

        self.load()
        try:
            mode = self.im.getpalettemode()
        except ValueError:
            return None  # no palette
        if rawmode is None:
            rawmode = mode
        return list(self.im.getpalette(mode, rawmode))

    def apply_transparency(self):
        """
        If a P mode image has a "transparency" key in the info dictionary,
        remove the key and apply the transparency to the palette instead.
        """
        if self.mode != "P" or "transparency" not in self.info:
            return

        from . import ImagePalette

        palette = self.getpalette("RGBA")
        transparency = self.info["transparency"]
        if isinstance(transparency, bytes):
            for i, alpha in enumerate(transparency):
                palette[i * 4 + 3] = alpha
        else:
            palette[transparency * 4 + 3] = 0
        self.palette = ImagePalette.ImagePalette("RGBA", bytes(palette))
        self.palette.dirty = 1

        del self.info["transparency"]

    def getpixel(self, xy):
        """
        Returns the pixel value at a given position.

        :param xy: The coordinate, given as (x, y). See
           :ref:`coordinate-system`.
        :returns: The pixel value.  If the image is a multi-layer image,
           this method returns a tuple.
        """

        self.load()
        if self.pyaccess:
            return self.pyaccess.getpixel(xy)
        return self.im.getpixel(xy)

    def getprojection(self):
        """
        Get projection to x and y axes

        :returns: Two sequences, indicating where there are non-zero
            pixels along the X-axis and the Y-axis, respectively.
        """

        self.load()
        x, y = self.im.getprojection()
        return list(x), list(y)

    def histogram(self, mask=None, extrema=None):
        """
        Returns a histogram for the image. The histogram is returned as a
        list of pixel counts, one for each pixel value in the source
        image. Counts are grouped into 256 bins for each band, even if
        the image has more than 8 bits per band. If the image has more
        than one band, the histograms for all bands are concatenated (for
        example, the histogram for an "RGB" image contains 768 values).

        A bilevel image (mode "1") is treated as a greyscale ("L") image
        by this method.

        If a mask is provided, the method returns a histogram for those
        parts of the image where the mask image is non-zero. The mask
        image must have the same size as the image, and be either a
        bi-level image (mode "1") or a greyscale image ("L").

        :param mask: An optional mask.
        :param extrema: An optional tuple of manually-specified extrema.
        :returns: A list containing pixel counts.
        """
        self.load()
        if mask:
            mask.load()
            return self.im.histogram((0, 0), mask.im)
        if self.mode in ("I", "F"):
            if extrema is None:
                extrema = self.getextrema()
            return self.im.histogram(extrema)
        return self.im.histogram()

    def entropy(self, mask=None, extrema=None):
        """
        Calculates and returns the entropy for the image.

        A bilevel image (mode "1") is treated as a greyscale ("L")
        image by this method.

        If a mask is provided, the method employs the histogram for
        those parts of the image where the mask image is non-zero.
        The mask image must have the same size as the image, and be
        either a bi-level image (mode "1") or a greyscale image ("L").

        :param mask: An optional mask.
        :param extrema: An optional tuple of manually-specified extrema.
        :returns: A float value representing the image entropy
        """
        self.load()
        if mask:
            mask.load()
            return self.im.entropy((0, 0), mask.im)
        if self.mode in ("I", "F"):
            if extrema is None:
                extrema = self.getextrema()
            return self.im.entropy(extrema)
        return self.im.entropy()

    def paste(self, im, box=None, mask=None):
        """
        Pastes another image into this image. The box argument is either
        a 2-tuple giving the upper left corner, a 4-tuple defining the
        left, upper, right, and lower pixel coordinate, or None (same as
        (0, 0)). See :ref:`coordinate-system`. If a 4-tuple is given, the size
        of the pasted image must match the size of the region.

        If the modes don't match, the pasted image is converted to the mode of
        this image (see the :py:meth:`~PIL.Image.Image.convert` method for
        details).

        Instead of an image, the source can be a integer or tuple
        containing pixel values.  The method then fills the region
        with the given color.  When creating RGB images, you can
        also use color strings as supported by the ImageColor module.

        If a mask is given, this method updates only the regions
        indicated by the mask. You can use either "1", "L", "LA", "RGBA"
        or "RGBa" images (if present, the alpha band is used as mask).
        Where the mask is 255, the given image is copied as is.  Where
        the mask is 0, the current value is preserved.  Intermediate
        values will mix the two images together, including their alpha
        channels if they have them.

        See :py:meth:`~PIL.Image.Image.alpha_composite` if you want to
        combine images with respect to their alpha channels.

        :param im: Source image or pixel value (integer or tuple).
        :param box: An optional 4-tuple giving the region to paste into.
           If a 2-tuple is used instead, it's treated as the upper left
           corner.  If omitted or None, the source is pasted into the
           upper left corner.

           If an image is given as the second argument and there is no
           third, the box defaults to (0, 0), and the second argument
           is interpreted as a mask image.
        :param mask: An optional mask image.
        """

        if isImageType(box) and mask is None:
            # abbreviated paste(im, mask) syntax
            mask = box
            box = None

        if box is None:
            box = (0, 0)

        if len(box) == 2:
            # upper left corner given; get size from image or mask
            if isImageType(im):
                size = im.size
            elif isImageType(mask):
                size = mask.size
            else:
                # FIXME: use self.size here?
                raise ValueError("cannot determine region size; use 4-item box")
            box += (box[0] + size[0], box[1] + size[1])

        if isinstance(im, str):
            from . import ImageColor

            im = ImageColor.getcolor(im, self.mode)

        elif isImageType(im):
            im.load()
            if self.mode != im.mode:
                if self.mode != "RGB" or im.mode not in ("LA", "RGBA", "RGBa"):
                    # should use an adapter for this!
                    im = im.convert(self.mode)
            im = im.im

        self._ensure_mutable()

        if mask:
            mask.load()
            self.im.paste(im, box, mask.im)
        else:
            self.im.paste(im, box)

    def alpha_composite(self, im, dest=(0, 0), source=(0, 0)):
        """'In-place' analog of Image.alpha_composite. Composites an image
        onto this image.

        :param im: image to composite over this one
        :param dest: Optional 2 tuple (left, top) specifying the upper
          left corner in this (destination) image.
        :param source: Optional 2 (left, top) tuple for the upper left
          corner in the overlay source image, or 4 tuple (left, top, right,
          bottom) for the bounds of the source rectangle

        Performance Note: Not currently implemented in-place in the core layer.
        """

        if not isinstance(source, (list, tuple)):
            raise ValueError("Source must be a tuple")
        if not isinstance(dest, (list, tuple)):
            raise ValueError("Destination must be a tuple")
        if not len(source) in (2, 4):
            raise ValueError("Source must be a 2 or 4-tuple")
        if not len(dest) == 2:
            raise ValueError("Destination must be a 2-tuple")
        if min(source) < 0:
            raise ValueError("Source must be non-negative")

        if len(source) == 2:
            source = source + im.size

        # over image, crop if it's not the whole thing.
        if source == (0, 0) + im.size:
            overlay = im
        else:
            overlay = im.crop(source)

        # target for the paste
        box = dest + (dest[0] + overlay.width, dest[1] + overlay.height)

        # destination image. don't copy if we're using the whole image.
        if box == (0, 0) + self.size:
            background = self
        else:
            background = self.crop(box)

        result = alpha_composite(background, overlay)
        self.paste(result, box)

    def point(self, lut, mode=None):
        """
        Maps this image through a lookup table or function.

        :param lut: A lookup table, containing 256 (or 65536 if
           self.mode=="I" and mode == "L") values per band in the
           image.  A function can be used instead, it should take a
           single argument. The function is called once for each
           possible pixel value, and the resulting table is applied to
           all bands of the image.

           It may also be an :py:class:`~PIL.Image.ImagePointHandler`
           object::

               class Example(Image.ImagePointHandler):
                 def point(self, data):
                   # Return result
        :param mode: Output mode (default is same as input).  In the
           current version, this can only be used if the source image
           has mode "L" or "P", and the output has mode "1" or the
           source image mode is "I" and the output mode is "L".
        :returns: An :py:class:`~PIL.Image.Image` object.
        """

        self.load()

        if isinstance(lut, ImagePointHandler):
            return lut.point(self)

        if callable(lut):
            # if it isn't a list, it should be a function
            if self.mode in ("I", "I;16", "F"):
                # check if the function can be used with point_transform
                # UNDONE wiredfool -- I think this prevents us from ever doing
                # a gamma function point transform on > 8bit images.
                scale, offset = _getscaleoffset(lut)
                return self._new(self.im.point_transform(scale, offset))
            # for other modes, convert the function to a table
            lut = [lut(i) for i in range(256)] * self.im.bands

        if self.mode == "F":
            # FIXME: _imaging returns a confusing error message for this case
            raise ValueError("point operation not supported for this mode")

        if mode != "F":
            lut = [round(i) for i in lut]
        return self._new(self.im.point(lut, mode))

    def putalpha(self, alpha):
        """
        Adds or replaces the alpha layer in this image.  If the image
        does not have an alpha layer, it's converted to "LA" or "RGBA".
        The new layer must be either "L" or "1".

        :param alpha: The new alpha layer.  This can either be an "L" or "1"
           image having the same size as this image, or an integer or
           other color value.
        """

        self._ensure_mutable()

        if self.mode not in ("LA", "PA", "RGBA"):
            # attempt to promote self to a matching alpha mode
            try:
                mode = getmodebase(self.mode) + "A"
                try:
                    self.im.setmode(mode)
                except (AttributeError, ValueError) as e:
                    # do things the hard way
                    im = self.im.convert(mode)
                    if im.mode not in ("LA", "PA", "RGBA"):
                        raise ValueError from e  # sanity check
                    self.im = im
                self.pyaccess = None
                self.mode = self.im.mode
            except KeyError as e:
                raise ValueError("illegal image mode") from e

        if self.mode in ("LA", "PA"):
            band = 1
        else:
            band = 3

        if isImageType(alpha):
            # alpha layer
            if alpha.mode not in ("1", "L"):
                raise ValueError("illegal image mode")
            alpha.load()
            if alpha.mode == "1":
                alpha = alpha.convert("L")
        else:
            # constant alpha
            try:
                self.im.fillband(band, alpha)
            except (AttributeError, ValueError):
                # do things the hard way
                alpha = new("L", self.size, alpha)
            else:
                return

        self.im.putband(alpha.im, band)

    def putdata(self, data, scale=1.0, offset=0.0):
        """
        Copies pixel data from a flattened sequence object into the image. The
        values should start at the upper left corner (0, 0), continue to the
        end of the line, followed directly by the first value of the second
        line, and so on. Data will be read until either the image or the
        sequence ends. The scale and offset values are used to adjust the
        sequence values: **pixel = value*scale + offset**.

        :param data: A flattened sequence object.
        :param scale: An optional scale value.  The default is 1.0.
        :param offset: An optional offset value.  The default is 0.0.
        """

        self._ensure_mutable()

        self.im.putdata(data, scale, offset)

    def putpalette(self, data, rawmode="RGB"):
        """
        Attaches a palette to this image.  The image must be a "P", "PA", "L"
        or "LA" image.

        The palette sequence must contain at most 256 colors, made up of one
        integer value for each channel in the raw mode.
        For example, if the raw mode is "RGB", then it can contain at most 768
        values, made up of red, green and blue values for the corresponding pixel
        index in the 256 colors.
        If the raw mode is "RGBA", then it can contain at most 1024 values,
        containing red, green, blue and alpha values.

        Alternatively, an 8-bit string may be used instead of an integer sequence.

        :param data: A palette sequence (either a list or a string).
        :param rawmode: The raw mode of the palette. Either "RGB", "RGBA", or a mode
           that can be transformed to "RGB" or "RGBA" (e.g. "R", "BGR;15", "RGBA;L").
        """
        from . import ImagePalette

        if self.mode not in ("L", "LA", "P", "PA"):
            raise ValueError("illegal image mode")
        if isinstance(data, ImagePalette.ImagePalette):
            palette = ImagePalette.raw(data.rawmode, data.palette)
        else:
            if not isinstance(data, bytes):
                data = bytes(data)
            palette = ImagePalette.raw(rawmode, data)
        self.mode = "PA" if "A" in self.mode else "P"
        self.palette = palette
        self.palette.mode = "RGB"
        self.load()  # install new palette

    def putpixel(self, xy, value):
        """
        Modifies the pixel at the given position. The color is given as
        a single numerical value for single-band images, and a tuple for
        multi-band images. In addition to this, RGB and RGBA tuples are
        accepted for P and PA images.

        Note that this method is relatively slow.  For more extensive changes,
        use :py:meth:`~PIL.Image.Image.paste` or the :py:mod:`~PIL.ImageDraw`
        module instead.

        See:

        * :py:meth:`~PIL.Image.Image.paste`
        * :py:meth:`~PIL.Image.Image.putdata`
        * :py:mod:`~PIL.ImageDraw`

        :param xy: The pixel coordinate, given as (x, y). See
           :ref:`coordinate-system`.
        :param value: The pixel value.
        """

        if self.readonly:
            self._copy()
        self.load()

        if self.pyaccess:
            return self.pyaccess.putpixel(xy, value)

        if (
            self.mode in ("P", "PA")
            and isinstance(value, (list, tuple))
            and len(value) in [3, 4]
        ):
            # RGB or RGBA value for a P or PA image
            if self.mode == "PA":
                alpha = value[3] if len(value) == 4 else 255
                value = value[:3]
            value = self.palette.getcolor(value, self)
            if self.mode == "PA":
                value = (value, alpha)
        return self.im.putpixel(xy, value)

    def remap_palette(self, dest_map, source_palette=None):
        """
        Rewrites the image to reorder the palette.

        :param dest_map: A list of indexes into the original palette.
           e.g. ``[1,0]`` would swap a two item palette, and ``list(range(256))``
           is the identity transform.
        :param source_palette: Bytes or None.
        :returns:  An :py:class:`~PIL.Image.Image` object.

        """
        from . import ImagePalette

        if self.mode not in ("L", "P"):
            raise ValueError("illegal image mode")

        bands = 3
        palette_mode = "RGB"
        if source_palette is None:
            if self.mode == "P":
                self.load()
                palette_mode = self.im.getpalettemode()
                if palette_mode == "RGBA":
                    bands = 4
                source_palette = self.im.getpalette(palette_mode, palette_mode)
            else:  # L-mode
                source_palette = bytearray(i // 3 for i in range(768))

        palette_bytes = b""
        new_positions = [0] * 256

        # pick only the used colors from the palette
        for i, oldPosition in enumerate(dest_map):
            palette_bytes += source_palette[
                oldPosition * bands : oldPosition * bands + bands
            ]
            new_positions[oldPosition] = i

        # replace the palette color id of all pixel with the new id

        # Palette images are [0..255], mapped through a 1 or 3
        # byte/color map.  We need to remap the whole image
        # from palette 1 to palette 2. New_positions is
        # an array of indexes into palette 1.  Palette 2 is
        # palette 1 with any holes removed.

        # We're going to leverage the convert mechanism to use the
        # C code to remap the image from palette 1 to palette 2,
        # by forcing the source image into 'L' mode and adding a
        # mapping 'L' mode palette, then converting back to 'L'
        # sans palette thus converting the image bytes, then
        # assigning the optimized RGB palette.

        # perf reference, 9500x4000 gif, w/~135 colors
        # 14 sec prepatch, 1 sec postpatch with optimization forced.

        mapping_palette = bytearray(new_positions)

        m_im = self.copy()
        m_im.mode = "P"

        m_im.palette = ImagePalette.ImagePalette(
            palette_mode, palette=mapping_palette * bands
        )
        # possibly set palette dirty, then
        # m_im.putpalette(mapping_palette, 'L')  # converts to 'P'
        # or just force it.
        # UNDONE -- this is part of the general issue with palettes
        m_im.im.putpalette(palette_mode + ";L", m_im.palette.tobytes())

        m_im = m_im.convert("L")

        m_im.putpalette(palette_bytes, palette_mode)
        m_im.palette = ImagePalette.ImagePalette(palette_mode, palette=palette_bytes)

        if "transparency" in self.info:
            try:
                m_im.info["transparency"] = dest_map.index(self.info["transparency"])
            except ValueError:
                if "transparency" in m_im.info:
                    del m_im.info["transparency"]

        return m_im

    def _get_safe_box(self, size, resample, box):
        """Expands the box so it includes adjacent pixels
        that may be used by resampling with the given resampling filter.
        """
        filter_support = _filters_support[resample] - 0.5
        scale_x = (box[2] - box[0]) / size[0]
        scale_y = (box[3] - box[1]) / size[1]
        support_x = filter_support * scale_x
        support_y = filter_support * scale_y

        return (
            max(0, int(box[0] - support_x)),
            max(0, int(box[1] - support_y)),
            min(self.size[0], math.ceil(box[2] + support_x)),
            min(self.size[1], math.ceil(box[3] + support_y)),
        )

    def resize(self, size, resample=None, box=None, reducing_gap=None):
        """
        Returns a resized copy of this image.

        :param size: The requested size in pixels, as a 2-tuple:
           (width, height).
        :param resample: An optional resampling filter.  This can be
           one of :py:data:`Resampling.NEAREST`, :py:data:`Resampling.BOX`,
           :py:data:`Resampling.BILINEAR`, :py:data:`Resampling.HAMMING`,
           :py:data:`Resampling.BICUBIC` or :py:data:`Resampling.LANCZOS`.
           If the image has mode "1" or "P", it is always set to
           :py:data:`Resampling.NEAREST`. If the image mode specifies a number
           of bits, such as "I;16", then the default filter is
           :py:data:`Resampling.NEAREST`. Otherwise, the default filter is
           :py:data:`Resampling.BICUBIC`. See: :ref:`concept-filters`.
        :param box: An optional 4-tuple of floats providing
           the source image region to be scaled.
           The values must be within (0, 0, width, height) rectangle.
           If omitted or None, the entire source is used.
        :param reducing_gap: Apply optimization by resizing the image
           in two steps. First, reducing the image by integer times
           using :py:meth:`~PIL.Image.Image.reduce`.
           Second, resizing using regular resampling. The last step
           changes size no less than by ``reducing_gap`` times.
           ``reducing_gap`` may be None (no first step is performed)
           or should be greater than 1.0. The bigger ``reducing_gap``,
           the closer the result to the fair resampling.
           The smaller ``reducing_gap``, the faster resizing.
           With ``reducing_gap`` greater or equal to 3.0, the result is
           indistinguishable from fair resampling in most cases.
           The default value is None (no optimization).
        :returns: An :py:class:`~PIL.Image.Image` object.
        """

        if resample is None:
            type_special = ";" in self.mode
            resample = Resampling.NEAREST if type_special else Resampling.BICUBIC
        elif resample not in (
            Resampling.NEAREST,
            Resampling.BILINEAR,
            Resampling.BICUBIC,
            Resampling.LANCZOS,
            Resampling.BOX,
            Resampling.HAMMING,
        ):
            message = f"Unknown resampling filter ({resample})."

            filters = [
                f"{filter[1]} ({filter[0]})"
                for filter in (
                    (Resampling.NEAREST, "Image.Resampling.NEAREST"),
                    (Resampling.LANCZOS, "Image.Resampling.LANCZOS"),
                    (Resampling.BILINEAR, "Image.Resampling.BILINEAR"),
                    (Resampling.BICUBIC, "Image.Resampling.BICUBIC"),
                    (Resampling.BOX, "Image.Resampling.BOX"),
                    (Resampling.HAMMING, "Image.Resampling.HAMMING"),
                )
            ]
            raise ValueError(
                message + " Use " + ", ".join(filters[:-1]) + " or " + filters[-1]
            )

        if reducing_gap is not None and reducing_gap < 1.0:
            raise ValueError("reducing_gap must be 1.0 or greater")

        size = tuple(size)

        self.load()
        if box is None:
            box = (0, 0) + self.size
        else:
            box = tuple(box)

        if self.size == size and box == (0, 0) + self.size:
            return self.copy()

        if self.mode in ("1", "P"):
            resample = Resampling.NEAREST

        if self.mode in ["LA", "RGBA"] and resample != Resampling.NEAREST:
            im = self.convert({"LA": "La", "RGBA": "RGBa"}[self.mode])
            im = im.resize(size, resample, box)
            return im.convert(self.mode)

        self.load()

        if reducing_gap is not None and resample != Resampling.NEAREST:
            factor_x = int((box[2] - box[0]) / size[0] / reducing_gap) or 1
            factor_y = int((box[3] - box[1]) / size[1] / reducing_gap) or 1
            if factor_x > 1 or factor_y > 1:
                reduce_box = self._get_safe_box(size, resample, box)
                factor = (factor_x, factor_y)
                if callable(self.reduce):
                    self = self.reduce(factor, box=reduce_box)
                else:
                    self = Image.reduce(self, factor, box=reduce_box)
                box = (
                    (box[0] - reduce_box[0]) / factor_x,
                    (box[1] - reduce_box[1]) / factor_y,
                    (box[2] - reduce_box[0]) / factor_x,
                    (box[3] - reduce_box[1]) / factor_y,
                )

        return self._new(self.im.resize(size, resample, box))

    def reduce(self, factor, box=None):
        """
        Returns a copy of the image reduced ``factor`` times.
        If the size of the image is not dividable by ``factor``,
        the resulting size will be rounded up.

        :param factor: A greater than 0 integer or tuple of two integers
           for width and height separately.
        :param box: An optional 4-tuple of ints providing
           the source image region to be reduced.
           The values must be within ``(0, 0, width, height)`` rectangle.
           If omitted or ``None``, the entire source is used.
        """
        if not isinstance(factor, (list, tuple)):
            factor = (factor, factor)

        if box is None:
            box = (0, 0) + self.size
        else:
            box = tuple(box)

        if factor == (1, 1) and box == (0, 0) + self.size:
            return self.copy()

        if self.mode in ["LA", "RGBA"]:
            im = self.convert({"LA": "La", "RGBA": "RGBa"}[self.mode])
            im = im.reduce(factor, box)
            return im.convert(self.mode)

        self.load()

        return self._new(self.im.reduce(factor, box))

    def rotate(
        self,
        angle,
        resample=Resampling.NEAREST,
        expand=0,
        center=None,
        translate=None,
        fillcolor=None,
    ):
        """
        Returns a rotated copy of this image.  This method returns a
        copy of this image, rotated the given number of degrees counter
        clockwise around its centre.

        :param angle: In degrees counter clockwise.
        :param resample: An optional resampling filter.  This can be
           one of :py:data:`Resampling.NEAREST` (use nearest neighbour),
           :py:data:`Resampling.BILINEAR` (linear interpolation in a 2x2
           environment), or :py:data:`Resampling.BICUBIC` (cubic spline
           interpolation in a 4x4 environment). If omitted, or if the image has
           mode "1" or "P", it is set to :py:data:`Resampling.NEAREST`.
           See :ref:`concept-filters`.
        :param expand: Optional expansion flag.  If true, expands the output
           image to make it large enough to hold the entire rotated image.
           If false or omitted, make the output image the same size as the
           input image.  Note that the expand flag assumes rotation around
           the center and no translation.
        :param center: Optional center of rotation (a 2-tuple).  Origin is
           the upper left corner.  Default is the center of the image.
        :param translate: An optional post-rotate translation (a 2-tuple).
        :param fillcolor: An optional color for area outside the rotated image.
        :returns: An :py:class:`~PIL.Image.Image` object.
        """

        angle = angle % 360.0

        # Fast paths regardless of filter, as long as we're not
        # translating or changing the center.
        if not (center or translate):
            if angle == 0:
                return self.copy()
            if angle == 180:
                return self.transpose(Transpose.ROTATE_180)
            if angle in (90, 270) and (expand or self.width == self.height):
                return self.transpose(
                    Transpose.ROTATE_90 if angle == 90 else Transpose.ROTATE_270
                )

        # Calculate the affine matrix.  Note that this is the reverse
        # transformation (from destination image to source) because we
        # want to interpolate the (discrete) destination pixel from
        # the local area around the (floating) source pixel.

        # The matrix we actually want (note that it operates from the right):
        # (1, 0, tx)   (1, 0, cx)   ( cos a, sin a, 0)   (1, 0, -cx)
        # (0, 1, ty) * (0, 1, cy) * (-sin a, cos a, 0) * (0, 1, -cy)
        # (0, 0,  1)   (0, 0,  1)   (     0,     0, 1)   (0, 0,   1)

        # The reverse matrix is thus:
        # (1, 0, cx)   ( cos -a, sin -a, 0)   (1, 0, -cx)   (1, 0, -tx)
        # (0, 1, cy) * (-sin -a, cos -a, 0) * (0, 1, -cy) * (0, 1, -ty)
        # (0, 0,  1)   (      0,      0, 1)   (0, 0,   1)   (0, 0,   1)

        # In any case, the final translation may be updated at the end to
        # compensate for the expand flag.

        w, h = self.size

        if translate is None:
            post_trans = (0, 0)
        else:
            post_trans = translate
        if center is None:
            # FIXME These should be rounded to ints?
            rotn_center = (w / 2.0, h / 2.0)
        else:
            rotn_center = center

        angle = -math.radians(angle)
        matrix = [
            round(math.cos(angle), 15),
            round(math.sin(angle), 15),
            0.0,
            round(-math.sin(angle), 15),
            round(math.cos(angle), 15),
            0.0,
        ]

        def transform(x, y, matrix):
            (a, b, c, d, e, f) = matrix
            return a * x + b * y + c, d * x + e * y + f

        matrix[2], matrix[5] = transform(
            -rotn_center[0] - post_trans[0], -rotn_center[1] - post_trans[1], matrix
        )
        matrix[2] += rotn_center[0]
        matrix[5] += rotn_center[1]

        if expand:
            # calculate output size
            xx = []
            yy = []
            for x, y in ((0, 0), (w, 0), (w, h), (0, h)):
                x, y = transform(x, y, matrix)
                xx.append(x)
                yy.append(y)
            nw = math.ceil(max(xx)) - math.floor(min(xx))
            nh = math.ceil(max(yy)) - math.floor(min(yy))

            # We multiply a translation matrix from the right.  Because of its
            # special form, this is the same as taking the image of the
            # translation vector as new translation vector.
            matrix[2], matrix[5] = transform(-(nw - w) / 2.0, -(nh - h) / 2.0, matrix)
            w, h = nw, nh

        return self.transform(
            (w, h), Transform.AFFINE, matrix, resample, fillcolor=fillcolor
        )

    def save(self, fp, format=None, **params):
        """
        Saves this image under the given filename.  If no format is
        specified, the format to use is determined from the filename
        extension, if possible.

        Keyword options can be used to provide additional instructions
        to the writer. If a writer doesn't recognise an option, it is
        silently ignored. The available options are described in the
        :doc:`image format documentation
        <../handbook/image-file-formats>` for each writer.

        You can use a file object instead of a filename. In this case,
        you must always specify the format. The file object must
        implement the ``seek``, ``tell``, and ``write``
        methods, and be opened in binary mode.

        :param fp: A filename (string), pathlib.Path object or file object.
        :param format: Optional format override.  If omitted, the
           format to use is determined from the filename extension.
           If a file object was used instead of a filename, this
           parameter should always be used.
        :param params: Extra parameters to the image writer.
        :returns: None
        :exception ValueError: If the output format could not be determined
           from the file name.  Use the format option to solve this.
        :exception OSError: If the file could not be written.  The file
           may have been created, and may contain partial data.
        """

        filename = ""
        open_fp = False
        if isinstance(fp, Path):
            filename = str(fp)
            open_fp = True
        elif is_path(fp):
            filename = fp
            open_fp = True
        elif fp == sys.stdout:
            try:
                fp = sys.stdout.buffer
            except AttributeError:
                pass
        if not filename and hasattr(fp, "name") and is_path(fp.name):
            # only set the name for metadata purposes
            filename = fp.name

        # may mutate self!
        self._ensure_mutable()

        save_all = params.pop("save_all", False)
        self.encoderinfo = params
        self.encoderconfig = ()

        preinit()

        ext = os.path.splitext(filename)[1].lower()

        if not format:
            if ext not in EXTENSION:
                init()
            try:
                format = EXTENSION[ext]
            except KeyError as e:
                raise ValueError(f"unknown file extension: {ext}") from e

        if format.upper() not in SAVE:
            init()
        if save_all:
            save_handler = SAVE_ALL[format.upper()]
        else:
            save_handler = SAVE[format.upper()]

        created = False
        if open_fp:
            created = not os.path.exists(filename)
            if params.get("append", False):
                # Open also for reading ("+"), because TIFF save_all
                # writer needs to go back and edit the written data.
                fp = builtins.open(filename, "r+b")
            else:
                fp = builtins.open(filename, "w+b")

        try:
            save_handler(self, fp, filename)
        except Exception:
            if open_fp:
                fp.close()
            if created:
                try:
                    os.remove(filename)
                except PermissionError:
                    pass
            raise
        if open_fp:
            fp.close()

    def seek(self, frame):
        """
        Seeks to the given frame in this sequence file. If you seek
        beyond the end of the sequence, the method raises an
        ``EOFError`` exception. When a sequence file is opened, the
        library automatically seeks to frame 0.

        See :py:meth:`~PIL.Image.Image.tell`.

        If defined, :attr:`~PIL.Image.Image.n_frames` refers to the
        number of available frames.

        :param frame: Frame number, starting at 0.
        :exception EOFError: If the call attempts to seek beyond the end
            of the sequence.
        """

        # overridden by file handlers
        if frame != 0:
            raise EOFError

    def show(self, title=None):
        """
        Displays this image. This method is mainly intended for debugging purposes.

        This method calls :py:func:`PIL.ImageShow.show` internally. You can use
        :py:func:`PIL.ImageShow.register` to override its default behaviour.

        The image is first saved to a temporary file. By default, it will be in
        PNG format.

        On Unix, the image is then opened using the **display**, **eog** or
        **xv** utility, depending on which one can be found.

        On macOS, the image is opened with the native Preview application.

        On Windows, the image is opened with the standard PNG display utility.

        :param title: Optional title to use for the image window, where possible.
        """

        _show(self, title=title)

    def split(self):
        """
        Split this image into individual bands. This method returns a
        tuple of individual image bands from an image. For example,
        splitting an "RGB" image creates three new images each
        containing a copy of one of the original bands (red, green,
        blue).

        If you need only one band, :py:meth:`~PIL.Image.Image.getchannel`
        method can be more convenient and faster.

        :returns: A tuple containing bands.
        """

        self.load()
        if self.im.bands == 1:
            ims = [self.copy()]
        else:
            ims = map(self._new, self.im.split())
        return tuple(ims)

    def getchannel(self, channel):
        """
        Returns an image containing a single channel of the source image.

        :param channel: What channel to return. Could be index
          (0 for "R" channel of "RGB") or channel name
          ("A" for alpha channel of "RGBA").
        :returns: An image in "L" mode.

        .. versionadded:: 4.3.0
        """
        self.load()

        if isinstance(channel, str):
            try:
                channel = self.getbands().index(channel)
            except ValueError as e:
                raise ValueError(f'The image has no channel "{channel}"') from e

        return self._new(self.im.getband(channel))

    def tell(self):
        """
        Returns the current frame number. See :py:meth:`~PIL.Image.Image.seek`.

        If defined, :attr:`~PIL.Image.Image.n_frames` refers to the
        number of available frames.

        :returns: Frame number, starting with 0.
        """
        return 0

    def thumbnail(self, size, resample=Resampling.BICUBIC, reducing_gap=2.0):
        """
        Make this image into a thumbnail.  This method modifies the
        image to contain a thumbnail version of itself, no larger than
        the given size.  This method calculates an appropriate thumbnail
        size to preserve the aspect of the image, calls the
        :py:meth:`~PIL.Image.Image.draft` method to configure the file reader
        (where applicable), and finally resizes the image.

        Note that this function modifies the :py:class:`~PIL.Image.Image`
        object in place.  If you need to use the full resolution image as well,
        apply this method to a :py:meth:`~PIL.Image.Image.copy` of the original
        image.

        :param size: Requested size.
        :param resample: Optional resampling filter.  This can be one
           of :py:data:`Resampling.NEAREST`, :py:data:`Resampling.BOX`,
           :py:data:`Resampling.BILINEAR`, :py:data:`Resampling.HAMMING`,
           :py:data:`Resampling.BICUBIC` or :py:data:`Resampling.LANCZOS`.
           If omitted, it defaults to :py:data:`Resampling.BICUBIC`.
           (was :py:data:`Resampling.NEAREST` prior to version 2.5.0).
           See: :ref:`concept-filters`.
        :param reducing_gap: Apply optimization by resizing the image
           in two steps. First, reducing the image by integer times
           using :py:meth:`~PIL.Image.Image.reduce` or
           :py:meth:`~PIL.Image.Image.draft` for JPEG images.
           Second, resizing using regular resampling. The last step
           changes size no less than by ``reducing_gap`` times.
           ``reducing_gap`` may be None (no first step is performed)
           or should be greater than 1.0. The bigger ``reducing_gap``,
           the closer the result to the fair resampling.
           The smaller ``reducing_gap``, the faster resizing.
           With ``reducing_gap`` greater or equal to 3.0, the result is
           indistinguishable from fair resampling in most cases.
           The default value is 2.0 (very close to fair resampling
           while still being faster in many cases).
        :returns: None
        """

        provided_size = tuple(map(math.floor, size))

        def preserve_aspect_ratio():
            def round_aspect(number, key):
                return max(min(math.floor(number), math.ceil(number), key=key), 1)

            x, y = provided_size
            if x >= self.width and y >= self.height:
                return

            aspect = self.width / self.height
            if x / y >= aspect:
                x = round_aspect(y * aspect, key=lambda n: abs(aspect - n / y))
            else:
                y = round_aspect(
                    x / aspect, key=lambda n: 0 if n == 0 else abs(aspect - x / n)
                )
            return x, y

        box = None
        if reducing_gap is not None:
            size = preserve_aspect_ratio()
            if size is None:
                return

            res = self.draft(None, (size[0] * reducing_gap, size[1] * reducing_gap))
            if res is not None:
                box = res[1]
        if box is None:
            self.load()

            # load() may have changed the size of the image
            size = preserve_aspect_ratio()
            if size is None:
                return

        if self.size != size:
            im = self.resize(size, resample, box=box, reducing_gap=reducing_gap)

            self.im = im.im
            self._size = size
            self.mode = self.im.mode

        self.readonly = 0
        self.pyaccess = None

    # FIXME: the different transform methods need further explanation
    # instead of bloating the method docs, add a separate chapter.
    def transform(
        self,
        size,
        method,
        data=None,
        resample=Resampling.NEAREST,
        fill=1,
        fillcolor=None,
    ):
        """
        Transforms this image.  This method creates a new image with the
        given size, and the same mode as the original, and copies data
        to the new image using the given transform.

        :param size: The output size.
        :param method: The transformation method.  This is one of
          :py:data:`Transform.EXTENT` (cut out a rectangular subregion),
          :py:data:`Transform.AFFINE` (affine transform),
          :py:data:`Transform.PERSPECTIVE` (perspective transform),
          :py:data:`Transform.QUAD` (map a quadrilateral to a rectangle), or
          :py:data:`Transform.MESH` (map a number of source quadrilaterals
          in one operation).

          It may also be an :py:class:`~PIL.Image.ImageTransformHandler`
          object::

            class Example(Image.ImageTransformHandler):
                def transform(self, size, data, resample, fill=1):
                    # Return result

          It may also be an object with a ``method.getdata`` method
          that returns a tuple supplying new ``method`` and ``data`` values::

            class Example:
                def getdata(self):
                    method = Image.Transform.EXTENT
                    data = (0, 0, 100, 100)
                    return method, data
        :param data: Extra data to the transformation method.
        :param resample: Optional resampling filter.  It can be one of
           :py:data:`Resampling.NEAREST` (use nearest neighbour),
           :py:data:`Resampling.BILINEAR` (linear interpolation in a 2x2
           environment), or :py:data:`Resampling.BICUBIC` (cubic spline
           interpolation in a 4x4 environment). If omitted, or if the image
           has mode "1" or "P", it is set to :py:data:`Resampling.NEAREST`.
           See: :ref:`concept-filters`.
        :param fill: If ``method`` is an
          :py:class:`~PIL.Image.ImageTransformHandler` object, this is one of
          the arguments passed to it. Otherwise, it is unused.
        :param fillcolor: Optional fill color for the area outside the
           transform in the output image.
        :returns: An :py:class:`~PIL.Image.Image` object.
        """

        if self.mode in ("LA", "RGBA") and resample != Resampling.NEAREST:
            return (
                self.convert({"LA": "La", "RGBA": "RGBa"}[self.mode])
                .transform(size, method, data, resample, fill, fillcolor)
                .convert(self.mode)
            )

        if isinstance(method, ImageTransformHandler):
            return method.transform(size, self, resample=resample, fill=fill)

        if hasattr(method, "getdata"):
            # compatibility w. old-style transform objects
            method, data = method.getdata()

        if data is None:
            raise ValueError("missing method data")

        im = new(self.mode, size, fillcolor)
        if self.mode == "P" and self.palette:
            im.palette = self.palette.copy()
        im.info = self.info.copy()
        if method == Transform.MESH:
            # list of quads
            for box, quad in data:
                im.__transformer(
                    box, self, Transform.QUAD, quad, resample, fillcolor is None
                )
        else:
            im.__transformer(
                (0, 0) + size, self, method, data, resample, fillcolor is None
            )

        return im

    def __transformer(
        self, box, image, method, data, resample=Resampling.NEAREST, fill=1
    ):
        w = box[2] - box[0]
        h = box[3] - box[1]

        if method == Transform.AFFINE:
            data = data[:6]

        elif method == Transform.EXTENT:
            # convert extent to an affine transform
            x0, y0, x1, y1 = data
            xs = (x1 - x0) / w
            ys = (y1 - y0) / h
            method = Transform.AFFINE
            data = (xs, 0, x0, 0, ys, y0)

        elif method == Transform.PERSPECTIVE:
            data = data[:8]

        elif method == Transform.QUAD:
            # quadrilateral warp.  data specifies the four corners
            # given as NW, SW, SE, and NE.
            nw = data[:2]
            sw = data[2:4]
            se = data[4:6]
            ne = data[6:8]
            x0, y0 = nw
            As = 1.0 / w
            At = 1.0 / h
            data = (
                x0,
                (ne[0] - x0) * As,
                (sw[0] - x0) * At,
                (se[0] - sw[0] - ne[0] + x0) * As * At,
                y0,
                (ne[1] - y0) * As,
                (sw[1] - y0) * At,
                (se[1] - sw[1] - ne[1] + y0) * As * At,
            )

        else:
            raise ValueError("unknown transformation method")

        if resample not in (
            Resampling.NEAREST,
            Resampling.BILINEAR,
            Resampling.BICUBIC,
        ):
            if resample in (Resampling.BOX, Resampling.HAMMING, Resampling.LANCZOS):
                message = {
                    Resampling.BOX: "Image.Resampling.BOX",
                    Resampling.HAMMING: "Image.Resampling.HAMMING",
                    Resampling.LANCZOS: "Image.Resampling.LANCZOS",
                }[resample] + f" ({resample}) cannot be used."
            else:
                message = f"Unknown resampling filter ({resample})."

            filters = [
                f"{filter[1]} ({filter[0]})"
                for filter in (
                    (Resampling.NEAREST, "Image.Resampling.NEAREST"),
                    (Resampling.BILINEAR, "Image.Resampling.BILINEAR"),
                    (Resampling.BICUBIC, "Image.Resampling.BICUBIC"),
                )
            ]
            raise ValueError(
                message + " Use " + ", ".join(filters[:-1]) + " or " + filters[-1]
            )

        image.load()

        self.load()

        if image.mode in ("1", "P"):
            resample = Resampling.NEAREST

        self.im.transform2(box, image.im, method, data, resample, fill)

    def transpose(self, method):
        """
        Transpose image (flip or rotate in 90 degree steps)

        :param method: One of :py:data:`Transpose.FLIP_LEFT_RIGHT`,
          :py:data:`Transpose.FLIP_TOP_BOTTOM`, :py:data:`Transpose.ROTATE_90`,
          :py:data:`Transpose.ROTATE_180`, :py:data:`Transpose.ROTATE_270`,
          :py:data:`Transpose.TRANSPOSE` or :py:data:`Transpose.TRANSVERSE`.
        :returns: Returns a flipped or rotated copy of this image.
        """

        self.load()
        return self._new(self.im.transpose(method))

    def effect_spread(self, distance):
        """
        Randomly spread pixels in an image.

        :param distance: Distance to spread pixels.
        """
        self.load()
        return self._new(self.im.effect_spread(distance))

    def toqimage(self):
        """Returns a QImage copy of this image"""
        from . import ImageQt

        if not ImageQt.qt_is_installed:
            raise ImportError("Qt bindings are not installed")
        return ImageQt.toqimage(self)

    def toqpixmap(self):
        """Returns a QPixmap copy of this image"""
        from . import ImageQt

        if not ImageQt.qt_is_installed:
            raise ImportError("Qt bindings are not installed")
        return ImageQt.toqpixmap(self)


# --------------------------------------------------------------------
# Abstract handlers.


class ImagePointHandler:
    """
    Used as a mixin by point transforms
    (for use with :py:meth:`~PIL.Image.Image.point`)
    """

    pass


class ImageTransformHandler:
    """
    Used as a mixin by geometry transforms
    (for use with :py:meth:`~PIL.Image.Image.transform`)
    """

    pass


# --------------------------------------------------------------------
# Factories

#
# Debugging


def _wedge():
    """Create greyscale wedge (for debugging only)"""

    return Image()._new(core.wedge("L"))


def _check_size(size):
    """
    Common check to enforce type and sanity check on size tuples

    :param size: Should be a 2 tuple of (width, height)
    :returns: True, or raises a ValueError
    """

    if not isinstance(size, (list, tuple)):
        raise ValueError("Size must be a tuple")
    if len(size) != 2:
        raise ValueError("Size must be a tuple of length 2")
    if size[0] < 0 or size[1] < 0:
        raise ValueError("Width and height must be >= 0")

    return True


def new(mode, size, color=0):
    """
    Creates a new image with the given mode and size.

    :param mode: The mode to use for the new image. See:
       :ref:`concept-modes`.
    :param size: A 2-tuple, containing (width, height) in pixels.
    :param color: What color to use for the image.  Default is black.
       If given, this should be a single integer or floating point value
       for single-band modes, and a tuple for multi-band modes (one value
       per band).  When creating RGB images, you can also use color
       strings as supported by the ImageColor module.  If the color is
       None, the image is not initialised.
    :returns: An :py:class:`~PIL.Image.Image` object.
    """

    _check_size(size)

    if color is None:
        # don't initialize
        return Image()._new(core.new(mode, size))

    if isinstance(color, str):
        # css3-style specifier

        from . import ImageColor

        color = ImageColor.getcolor(color, mode)

    im = Image()
    if mode == "P" and isinstance(color, (list, tuple)) and len(color) in [3, 4]:
        # RGB or RGBA value for a P image
        from . import ImagePalette

        im.palette = ImagePalette.ImagePalette()
        color = im.palette.getcolor(color)
    return im._new(core.fill(mode, size, color))


def frombytes(mode, size, data, decoder_name="raw", *args):
    """
    Creates a copy of an image memory from pixel data in a buffer.

    In its simplest form, this function takes three arguments
    (mode, size, and unpacked pixel data).

    You can also use any pixel decoder supported by PIL. For more
    information on available decoders, see the section
    :ref:`Writing Your Own File Codec <file-codecs>`.

    Note that this function decodes pixel data only, not entire images.
    If you have an entire image in a string, wrap it in a
    :py:class:`~io.BytesIO` object, and use :py:func:`~PIL.Image.open` to load
    it.

    :param mode: The image mode. See: :ref:`concept-modes`.
    :param size: The image size.
    :param data: A byte buffer containing raw data for the given mode.
    :param decoder_name: What decoder to use.
    :param args: Additional parameters for the given decoder.
    :returns: An :py:class:`~PIL.Image.Image` object.
    """

    _check_size(size)

    # may pass tuple instead of argument list
    if len(args) == 1 and isinstance(args[0], tuple):
        args = args[0]

    if decoder_name == "raw" and args == ():
        args = mode

    im = new(mode, size)
    im.frombytes(data, decoder_name, args)
    return im


def frombuffer(mode, size, data, decoder_name="raw", *args):
    """
    Creates an image memory referencing pixel data in a byte buffer.

    This function is similar to :py:func:`~PIL.Image.frombytes`, but uses data
    in the byte buffer, where possible.  This means that changes to the
    original buffer object are reflected in this image).  Not all modes can
    share memory; supported modes include "L", "RGBX", "RGBA", and "CMYK".

    Note that this function decodes pixel data only, not entire images.
    If you have an entire image file in a string, wrap it in a
    :py:class:`~io.BytesIO` object, and use :py:func:`~PIL.Image.open` to load it.

    In the current version, the default parameters used for the "raw" decoder
    differs from that used for :py:func:`~PIL.Image.frombytes`.  This is a
    bug, and will probably be fixed in a future release.  The current release
    issues a warning if you do this; to disable the warning, you should provide
    the full set of parameters.  See below for details.

    :param mode: The image mode. See: :ref:`concept-modes`.
    :param size: The image size.
    :param data: A bytes or other buffer object containing raw
        data for the given mode.
    :param decoder_name: What decoder to use.
    :param args: Additional parameters for the given decoder.  For the
        default encoder ("raw"), it's recommended that you provide the
        full set of parameters::

            frombuffer(mode, size, data, "raw", mode, 0, 1)

    :returns: An :py:class:`~PIL.Image.Image` object.

    .. versionadded:: 1.1.4
    """

    _check_size(size)

    # may pass tuple instead of argument list
    if len(args) == 1 and isinstance(args[0], tuple):
        args = args[0]

    if decoder_name == "raw":
        if args == ():
            args = mode, 0, 1
        if args[0] in _MAPMODES:
            im = new(mode, (1, 1))
            im = im._new(core.map_buffer(data, size, decoder_name, 0, args))
            if mode == "P":
                from . import ImagePalette

                im.palette = ImagePalette.ImagePalette("RGB", im.im.getpalette("RGB"))
            im.readonly = 1
            return im

    return frombytes(mode, size, data, decoder_name, args)


def fromarray(obj, mode=None):
    """
    Creates an image memory from an object exporting the array interface
    (using the buffer protocol).

    If ``obj`` is not contiguous, then the ``tobytes`` method is called
    and :py:func:`~PIL.Image.frombuffer` is used.

    If you have an image in NumPy::

      from PIL import Image
      import numpy as np
      im = Image.open("hopper.jpg")
      a = np.asarray(im)

    Then this can be used to convert it to a Pillow image::

      im = Image.fromarray(a)

    :param obj: Object with array interface
    :param mode: Optional mode to use when reading ``obj``. Will be determined from
      type if ``None``.

      This will not be used to convert the data after reading, but will be used to
      change how the data is read::

        from PIL import Image
        import numpy as np
        a = np.full((1, 1), 300)
        im = Image.fromarray(a, mode="L")
        im.getpixel((0, 0))  # 44
        im = Image.fromarray(a, mode="RGB")
        im.getpixel((0, 0))  # (44, 1, 0)

      See: :ref:`concept-modes` for general information about modes.
    :returns: An image object.

    .. versionadded:: 1.1.6
    """
    arr = obj.__array_interface__
    shape = arr["shape"]
    ndim = len(shape)
    strides = arr.get("strides", None)
    if mode is None:
        try:
            typekey = (1, 1) + shape[2:], arr["typestr"]
        except KeyError as e:
            raise TypeError("Cannot handle this data type") from e
        try:
            mode, rawmode = _fromarray_typemap[typekey]
        except KeyError as e:
            raise TypeError("Cannot handle this data type: %s, %s" % typekey) from e
    else:
        rawmode = mode
    if mode in ["1", "L", "I", "P", "F"]:
        ndmax = 2
    elif mode == "RGB":
        ndmax = 3
    else:
        ndmax = 4
    if ndim > ndmax:
        raise ValueError(f"Too many dimensions: {ndim} > {ndmax}.")

    size = 1 if ndim == 1 else shape[1], shape[0]
    if strides is not None:
        if hasattr(obj, "tobytes"):
            obj = obj.tobytes()
        else:
            obj = obj.tostring()

    return frombuffer(mode, size, obj, "raw", rawmode, 0, 1)


def fromqimage(im):
    """Creates an image instance from a QImage image"""
    from . import ImageQt

    if not ImageQt.qt_is_installed:
        raise ImportError("Qt bindings are not installed")
    return ImageQt.fromqimage(im)


def fromqpixmap(im):
    """Creates an image instance from a QPixmap image"""
    from . import ImageQt

    if not ImageQt.qt_is_installed:
        raise ImportError("Qt bindings are not installed")
    return ImageQt.fromqpixmap(im)


_fromarray_typemap = {
    # (shape, typestr) => mode, rawmode
    # first two members of shape are set to one
    ((1, 1), "|b1"): ("1", "1;8"),
    ((1, 1), "|u1"): ("L", "L"),
    ((1, 1), "|i1"): ("I", "I;8"),
    ((1, 1), "<u2"): ("I", "I;16"),
    ((1, 1), ">u2"): ("I", "I;16B"),
    ((1, 1), "<i2"): ("I", "I;16S"),
    ((1, 1), ">i2"): ("I", "I;16BS"),
    ((1, 1), "<u4"): ("I", "I;32"),
    ((1, 1), ">u4"): ("I", "I;32B"),
    ((1, 1), "<i4"): ("I", "I;32S"),
    ((1, 1), ">i4"): ("I", "I;32BS"),
    ((1, 1), "<f4"): ("F", "F;32F"),
    ((1, 1), ">f4"): ("F", "F;32BF"),
    ((1, 1), "<f8"): ("F", "F;64F"),
    ((1, 1), ">f8"): ("F", "F;64BF"),
    ((1, 1, 2), "|u1"): ("LA", "LA"),
    ((1, 1, 3), "|u1"): ("RGB", "RGB"),
    ((1, 1, 4), "|u1"): ("RGBA", "RGBA"),
    # shortcuts:
    ((1, 1), _ENDIAN + "i4"): ("I", "I"),
    ((1, 1), _ENDIAN + "f4"): ("F", "F"),
}


def _decompression_bomb_check(size):
    if MAX_IMAGE_PIXELS is None:
        return

    pixels = size[0] * size[1]

    if pixels > 2 * MAX_IMAGE_PIXELS:
        raise DecompressionBombError(
            f"Image size ({pixels} pixels) exceeds limit of {2 * MAX_IMAGE_PIXELS} "
            "pixels, could be decompression bomb DOS attack."
        )

    if pixels > MAX_IMAGE_PIXELS:
        warnings.warn(
            f"Image size ({pixels} pixels) exceeds limit of {MAX_IMAGE_PIXELS} pixels, "
            "could be decompression bomb DOS attack.",
            DecompressionBombWarning,
        )


def open(fp, mode="r", formats=None):
    """
    Opens and identifies the given image file.

    This is a lazy operation; this function identifies the file, but
    the file remains open and the actual image data is not read from
    the file until you try to process the data (or call the
    :py:meth:`~PIL.Image.Image.load` method).  See
    :py:func:`~PIL.Image.new`. See :ref:`file-handling`.

    :param fp: A filename (string), pathlib.Path object or a file object.
       The file object must implement ``file.read``,
       ``file.seek``, and ``file.tell`` methods,
       and be opened in binary mode.
    :param mode: The mode.  If given, this argument must be "r".
    :param formats: A list or tuple of formats to attempt to load the file in.
       This can be used to restrict the set of formats checked.
       Pass ``None`` to try all supported formats. You can print the set of
       available formats by running ``python3 -m PIL`` or using
       the :py:func:`PIL.features.pilinfo` function.
    :returns: An :py:class:`~PIL.Image.Image` object.
    :exception FileNotFoundError: If the file cannot be found.
    :exception PIL.UnidentifiedImageError: If the image cannot be opened and
       identified.
    :exception ValueError: If the ``mode`` is not "r", or if a ``StringIO``
       instance is used for ``fp``.
    :exception TypeError: If ``formats`` is not ``None``, a list or a tuple.
    """

    if mode != "r":
        raise ValueError(f"bad mode {repr(mode)}")
    elif isinstance(fp, io.StringIO):
        raise ValueError(
            "StringIO cannot be used to open an image. "
            "Binary data must be used instead."
        )

    if formats is None:
        formats = ID
    elif not isinstance(formats, (list, tuple)):
        raise TypeError("formats must be a list or tuple")

    exclusive_fp = False
    filename = ""
    if isinstance(fp, Path):
        filename = str(fp.resolve())
    elif is_path(fp):
        filename = fp

    if filename:
        fp = builtins.open(filename, "rb")
        exclusive_fp = True

    try:
        fp.seek(0)
    except (AttributeError, io.UnsupportedOperation):
        fp = io.BytesIO(fp.read())
        exclusive_fp = True

    prefix = fp.read(16)

    preinit()

    accept_warnings = []

    def _open_core(fp, filename, prefix, formats):
        for i in formats:
            i = i.upper()
            if i not in OPEN:
                init()
            try:
                factory, accept = OPEN[i]
                result = not accept or accept(prefix)
                if type(result) in [str, bytes]:
                    accept_warnings.append(result)
                elif result:
                    fp.seek(0)
                    im = factory(fp, filename)
                    _decompression_bomb_check(im.size)
                    return im
            except (SyntaxError, IndexError, TypeError, struct.error):
                # Leave disabled by default, spams the logs with image
                # opening failures that are entirely expected.
                # logger.debug("", exc_info=True)
                continue
            except BaseException:
                if exclusive_fp:
                    fp.close()
                raise
        return None

    im = _open_core(fp, filename, prefix, formats)

    if im is None:
        if init():
            im = _open_core(fp, filename, prefix, formats)

    if im:
        im._exclusive_fp = exclusive_fp
        return im

    if exclusive_fp:
        fp.close()
    for message in accept_warnings:
        warnings.warn(message)
    raise UnidentifiedImageError(
        "cannot identify image file %r" % (filename if filename else fp)
    )


#
# Image processing.


def alpha_composite(im1, im2):
    """
    Alpha composite im2 over im1.

    :param im1: The first image. Must have mode RGBA.
    :param im2: The second image.  Must have mode RGBA, and the same size as
       the first image.
    :returns: An :py:class:`~PIL.Image.Image` object.
    """

    im1.load()
    im2.load()
    return im1._new(core.alpha_composite(im1.im, im2.im))


def blend(im1, im2, alpha):
    """
    Creates a new image by interpolating between two input images, using
    a constant alpha::

        out = image1 * (1.0 - alpha) + image2 * alpha

    :param im1: The first image.
    :param im2: The second image.  Must have the same mode and size as
       the first image.
    :param alpha: The interpolation alpha factor.  If alpha is 0.0, a
       copy of the first image is returned. If alpha is 1.0, a copy of
       the second image is returned. There are no restrictions on the
       alpha value. If necessary, the result is clipped to fit into
       the allowed output range.
    :returns: An :py:class:`~PIL.Image.Image` object.
    """

    im1.load()
    im2.load()
    return im1._new(core.blend(im1.im, im2.im, alpha))


def composite(image1, image2, mask):
    """
    Create composite image by blending images using a transparency mask.

    :param image1: The first image.
    :param image2: The second image.  Must have the same mode and
       size as the first image.
    :param mask: A mask image.  This image can have mode
       "1", "L", or "RGBA", and must have the same size as the
       other two images.
    """

    image = image2.copy()
    image.paste(image1, None, mask)
    return image


def eval(image, *args):
    """
    Applies the function (which should take one argument) to each pixel
    in the given image. If the image has more than one band, the same
    function is applied to each band. Note that the function is
    evaluated once for each possible pixel value, so you cannot use
    random components or other generators.

    :param image: The input image.
    :param function: A function object, taking one integer argument.
    :returns: An :py:class:`~PIL.Image.Image` object.
    """

    return image.point(args[0])


def merge(mode, bands):
    """
    Merge a set of single band images into a new multiband image.

    :param mode: The mode to use for the output image. See:
        :ref:`concept-modes`.
    :param bands: A sequence containing one single-band image for
        each band in the output image.  All bands must have the
        same size.
    :returns: An :py:class:`~PIL.Image.Image` object.
    """

    if getmodebands(mode) != len(bands) or "*" in mode:
        raise ValueError("wrong number of bands")
    for band in bands[1:]:
        if band.mode != getmodetype(mode):
            raise ValueError("mode mismatch")
        if band.size != bands[0].size:
            raise ValueError("size mismatch")
    for band in bands:
        band.load()
    return bands[0]._new(core.merge(mode, *[b.im for b in bands]))


# --------------------------------------------------------------------
# Plugin registry


def register_open(id, factory, accept=None):
    """
    Register an image file plugin.  This function should not be used
    in application code.

    :param id: An image format identifier.
    :param factory: An image file factory method.
    :param accept: An optional function that can be used to quickly
       reject images having another format.
    """
    id = id.upper()
    ID.append(id)
    OPEN[id] = factory, accept


def register_mime(id, mimetype):
    """
    Registers an image MIME type.  This function should not be used
    in application code.

    :param id: An image format identifier.
    :param mimetype: The image MIME type for this format.
    """
    MIME[id.upper()] = mimetype


def register_save(id, driver):
    """
    Registers an image save function.  This function should not be
    used in application code.

    :param id: An image format identifier.
    :param driver: A function to save images in this format.
    """
    SAVE[id.upper()] = driver


def register_save_all(id, driver):
    """
    Registers an image function to save all the frames
    of a multiframe format.  This function should not be
    used in application code.

    :param id: An image format identifier.
    :param driver: A function to save images in this format.
    """
    SAVE_ALL[id.upper()] = driver


def register_extension(id, extension):
    """
    Registers an image extension.  This function should not be
    used in application code.

    :param id: An image format identifier.
    :param extension: An extension used for this format.
    """
    EXTENSION[extension.lower()] = id.upper()


def register_extensions(id, extensions):
    """
    Registers image extensions.  This function should not be
    used in application code.

    :param id: An image format identifier.
    :param extensions: A list of extensions used for this format.
    """
    for extension in extensions:
        register_extension(id, extension)


def registered_extensions():
    """
    Returns a dictionary containing all file extensions belonging
    to registered plugins
    """
    if not EXTENSION:
        init()
    return EXTENSION


def register_decoder(name, decoder):
    """
    Registers an image decoder.  This function should not be
    used in application code.

    :param name: The name of the decoder
    :param decoder: A callable(mode, args) that returns an
                    ImageFile.PyDecoder object

    .. versionadded:: 4.1.0
    """
    DECODERS[name] = decoder


def register_encoder(name, encoder):
    """
    Registers an image encoder.  This function should not be
    used in application code.

    :param name: The name of the encoder
    :param encoder: A callable(mode, args) that returns an
                    ImageFile.PyEncoder object

    .. versionadded:: 4.1.0
    """
    ENCODERS[name] = encoder


# --------------------------------------------------------------------
# Simple display support.


def _show(image, **options):
    from . import ImageShow

    ImageShow.show(image, **options)


# --------------------------------------------------------------------
# Effects


def effect_mandelbrot(size, extent, quality):
    """
    Generate a Mandelbrot set covering the given extent.

    :param size: The requested size in pixels, as a 2-tuple:
       (width, height).
    :param extent: The extent to cover, as a 4-tuple:
       (x0, y0, x1, y1).
    :param quality: Quality.
    """
    return Image()._new(core.effect_mandelbrot(size, extent, quality))


def effect_noise(size, sigma):
    """
    Generate Gaussian noise centered around 128.

    :param size: The requested size in pixels, as a 2-tuple:
       (width, height).
    :param sigma: Standard deviation of noise.
    """
    return Image()._new(core.effect_noise(size, sigma))


def linear_gradient(mode):
    """
    Generate 256x256 linear gradient from black to white, top to bottom.

    :param mode: Input mode.
    """
    return Image()._new(core.linear_gradient(mode))


def radial_gradient(mode):
    """
    Generate 256x256 radial gradient from black to white, centre to edge.

    :param mode: Input mode.
    """
    return Image()._new(core.radial_gradient(mode))


# --------------------------------------------------------------------
# Resources


def _apply_env_variables(env=None):
    if env is None:
        env = os.environ

    for var_name, setter in [
        ("PILLOW_ALIGNMENT", core.set_alignment),
        ("PILLOW_BLOCK_SIZE", core.set_block_size),
        ("PILLOW_BLOCKS_MAX", core.set_blocks_max),
    ]:
        if var_name not in env:
            continue

        var = env[var_name].lower()

        units = 1
        for postfix, mul in [("k", 1024), ("m", 1024 * 1024)]:
            if var.endswith(postfix):
                units = mul
                var = var[: -len(postfix)]

        try:
            var = int(var) * units
        except ValueError:
            warnings.warn(f"{var_name} is not int")
            continue

        try:
            setter(var)
        except ValueError as e:
            warnings.warn(f"{var_name}: {e}")


_apply_env_variables()
atexit.register(core.clear_cache)


class Exif(MutableMapping):
    endian = None
    bigtiff = False

    def __init__(self):
        self._data = {}
        self._hidden_data = {}
        self._ifds = {}
        self._info = None
        self._loaded_exif = None

    def _fixup(self, value):
        try:
            if len(value) == 1 and isinstance(value, tuple):
                return value[0]
        except Exception:
            pass
        return value

    def _fixup_dict(self, src_dict):
        # Helper function
        # returns a dict with any single item tuples/lists as individual values
        return {k: self._fixup(v) for k, v in src_dict.items()}

    def _get_ifd_dict(self, offset):
        try:
            # an offset pointer to the location of the nested embedded IFD.
            # It should be a long, but may be corrupted.
            self.fp.seek(offset)
        except (KeyError, TypeError):
            pass
        else:
            from . import TiffImagePlugin

            info = TiffImagePlugin.ImageFileDirectory_v2(self.head)
            info.load(self.fp)
            return self._fixup_dict(info)

    def _get_head(self):
        version = b"\x2B" if self.bigtiff else b"\x2A"
        if self.endian == "<":
            head = b"II" + version + b"\x00" + o32le(8)
        else:
            head = b"MM\x00" + version + o32be(8)
        if self.bigtiff:
            head += o32le(8) if self.endian == "<" else o32be(8)
            head += b"\x00\x00\x00\x00"
        return head

    def load(self, data):
        # Extract EXIF information.  This is highly experimental,
        # and is likely to be replaced with something better in a future
        # version.

        # The EXIF record consists of a TIFF file embedded in a JPEG
        # application marker (!).
        if data == self._loaded_exif:
            return
        self._loaded_exif = data
        self._data.clear()
        self._hidden_data.clear()
        self._ifds.clear()
        if data and data.startswith(b"Exif\x00\x00"):
            data = data[6:]
        if not data:
            self._info = None
            return

        self.fp = io.BytesIO(data)
        self.head = self.fp.read(8)
        # process dictionary
        from . import TiffImagePlugin

        self._info = TiffImagePlugin.ImageFileDirectory_v2(self.head)
        self.endian = self._info._endian
        self.fp.seek(self._info.next)
        self._info.load(self.fp)

    def load_from_fp(self, fp, offset=None):
        self._loaded_exif = None
        self._data.clear()
        self._hidden_data.clear()
        self._ifds.clear()

        # process dictionary
        from . import TiffImagePlugin

        self.fp = fp
        if offset is not None:
            self.head = self._get_head()
        else:
            self.head = self.fp.read(8)
        self._info = TiffImagePlugin.ImageFileDirectory_v2(self.head)
        if self.endian is None:
            self.endian = self._info._endian
        if offset is None:
            offset = self._info.next
        self.fp.seek(offset)
        self._info.load(self.fp)

    def _get_merged_dict(self):
        merged_dict = dict(self)

        # get EXIF extension
        if ExifTags.IFD.Exif in self:
            ifd = self._get_ifd_dict(self[ExifTags.IFD.Exif])
            if ifd:
                merged_dict.update(ifd)

        # GPS
        if ExifTags.IFD.GPSInfo in self:
            merged_dict[ExifTags.IFD.GPSInfo] = self._get_ifd_dict(
                self[ExifTags.IFD.GPSInfo]
            )

        return merged_dict

    def tobytes(self, offset=8):
        from . import TiffImagePlugin

        head = self._get_head()
        ifd = TiffImagePlugin.ImageFileDirectory_v2(ifh=head)
        for tag, value in self.items():
            if tag in [
                ExifTags.IFD.Exif,
                ExifTags.IFD.GPSInfo,
            ] and not isinstance(value, dict):
                value = self.get_ifd(tag)
                if (
                    tag == ExifTags.IFD.Exif
                    and ExifTags.IFD.Interop in value
                    and not isinstance(value[ExifTags.IFD.Interop], dict)
                ):
                    value = value.copy()
                    value[ExifTags.IFD.Interop] = self.get_ifd(ExifTags.IFD.Interop)
            ifd[tag] = value
        return b"Exif\x00\x00" + head + ifd.tobytes(offset)

    def get_ifd(self, tag):
        if tag not in self._ifds:
<<<<<<< HEAD
            if tag in [0x8769, 0x8825]:
                # exif, gpsinfo
                offset = self._hidden_data.get(tag, self.get(tag))
                if offset is not None:
                    self._ifds[tag] = self._get_ifd_dict(offset)
            elif tag in [0xA005, 0x927C]:
                # interop, makernote
                if 0x8769 not in self._ifds:
                    self.get_ifd(0x8769)
                tag_data = self._ifds[0x8769][tag]
                if tag == 0x927C:
                    # makernote
=======
            if tag == ExifTags.IFD.IFD1:
                if self._info is not None:
                    self._ifds[tag] = self._get_ifd_dict(self._info.next)
            elif tag in [ExifTags.IFD.Exif, ExifTags.IFD.GPSInfo]:
                if tag in self:
                    self._ifds[tag] = self._get_ifd_dict(self[tag])
            elif tag in [ExifTags.IFD.Interop, ExifTags.IFD.Makernote]:
                if ExifTags.IFD.Exif not in self._ifds:
                    self.get_ifd(ExifTags.IFD.Exif)
                tag_data = self._ifds[ExifTags.IFD.Exif][tag]
                if tag == ExifTags.IFD.Makernote:
>>>>>>> fff07605
                    from .TiffImagePlugin import ImageFileDirectory_v2

                    if tag_data[:8] == b"FUJIFILM":
                        ifd_offset = i32le(tag_data, 8)
                        ifd_data = tag_data[ifd_offset:]

                        makernote = {}
                        for i in range(0, struct.unpack("<H", ifd_data[:2])[0]):
                            ifd_tag, typ, count, data = struct.unpack(
                                "<HHL4s", ifd_data[i * 12 + 2 : (i + 1) * 12 + 2]
                            )
                            try:
                                (
                                    unit_size,
                                    handler,
                                ) = ImageFileDirectory_v2._load_dispatch[typ]
                            except KeyError:
                                continue
                            size = count * unit_size
                            if size > 4:
                                (offset,) = struct.unpack("<L", data)
                                data = ifd_data[offset - 12 : offset + size - 12]
                            else:
                                data = data[:size]

                            if len(data) != size:
                                warnings.warn(
                                    "Possibly corrupt EXIF MakerNote data.  "
                                    f"Expecting to read {size} bytes but only got "
                                    f"{len(data)}. Skipping tag {ifd_tag}"
                                )
                                continue

                            if not data:
                                continue

                            makernote[ifd_tag] = handler(
                                ImageFileDirectory_v2(), data, False
                            )
                        self._ifds[tag] = dict(self._fixup_dict(makernote))
                    elif self.get(0x010F) == "Nintendo":
                        makernote = {}
                        for i in range(0, struct.unpack(">H", tag_data[:2])[0]):
                            ifd_tag, typ, count, data = struct.unpack(
                                ">HHL4s", tag_data[i * 12 + 2 : (i + 1) * 12 + 2]
                            )
                            if ifd_tag == 0x1101:
                                # CameraInfo
                                (offset,) = struct.unpack(">L", data)
                                self.fp.seek(offset)

                                camerainfo = {"ModelID": self.fp.read(4)}

                                self.fp.read(4)
                                # Seconds since 2000
                                camerainfo["TimeStamp"] = i32le(self.fp.read(12))

                                self.fp.read(4)
                                camerainfo["InternalSerialNumber"] = self.fp.read(4)

                                self.fp.read(12)
                                parallax = self.fp.read(4)
                                handler = ImageFileDirectory_v2._load_dispatch[
                                    TiffTags.FLOAT
                                ][1]
                                camerainfo["Parallax"] = handler(
                                    ImageFileDirectory_v2(), parallax, False
                                )

                                self.fp.read(4)
                                camerainfo["Category"] = self.fp.read(2)

                                makernote = {0x1101: dict(self._fixup_dict(camerainfo))}
                        self._ifds[tag] = makernote
                else:
                    # Interop
                    self._ifds[tag] = self._get_ifd_dict(tag_data)
        ifd = self._ifds.get(tag, {})
        if tag == 0x8769 and self._hidden_data:
            ifd = {k: v for (k, v) in ifd.items() if k not in (0xA005, 0x927C)}
        return ifd

    def hide_offsets(self):
        for tag in (0x8769, 0x8825):
            if tag in self:
                self._hidden_data[tag] = self[tag]
                del self[tag]

    def __str__(self):
        if self._info is not None:
            # Load all keys into self._data
            for tag in self._info.keys():
                self[tag]

        return str(self._data)

    def __len__(self):
        keys = set(self._data)
        if self._info is not None:
            keys.update(self._info)
        return len(keys)

    def __getitem__(self, tag):
        if self._info is not None and tag not in self._data and tag in self._info:
            self._data[tag] = self._fixup(self._info[tag])
            del self._info[tag]
        return self._data[tag]

    def __contains__(self, tag):
        return tag in self._data or (self._info is not None and tag in self._info)

    def __setitem__(self, tag, value):
        if self._info is not None and tag in self._info:
            del self._info[tag]
        self._data[tag] = value

    def __delitem__(self, tag):
        if self._info is not None and tag in self._info:
            del self._info[tag]
        else:
            del self._data[tag]

    def __iter__(self):
        keys = set(self._data)
        if self._info is not None:
            keys.update(self._info)
        return iter(keys)<|MERGE_RESOLUTION|>--- conflicted
+++ resolved
@@ -3686,32 +3686,18 @@
 
     def get_ifd(self, tag):
         if tag not in self._ifds:
-<<<<<<< HEAD
-            if tag in [0x8769, 0x8825]:
-                # exif, gpsinfo
-                offset = self._hidden_data.get(tag, self.get(tag))
-                if offset is not None:
-                    self._ifds[tag] = self._get_ifd_dict(offset)
-            elif tag in [0xA005, 0x927C]:
-                # interop, makernote
-                if 0x8769 not in self._ifds:
-                    self.get_ifd(0x8769)
-                tag_data = self._ifds[0x8769][tag]
-                if tag == 0x927C:
-                    # makernote
-=======
             if tag == ExifTags.IFD.IFD1:
                 if self._info is not None:
                     self._ifds[tag] = self._get_ifd_dict(self._info.next)
             elif tag in [ExifTags.IFD.Exif, ExifTags.IFD.GPSInfo]:
-                if tag in self:
-                    self._ifds[tag] = self._get_ifd_dict(self[tag])
+                offset = self._hidden_data.get(tag, self.get(tag))
+                if offset is not None:
+                    self._ifds[tag] = self._get_ifd_dict(offset)
             elif tag in [ExifTags.IFD.Interop, ExifTags.IFD.Makernote]:
                 if ExifTags.IFD.Exif not in self._ifds:
                     self.get_ifd(ExifTags.IFD.Exif)
                 tag_data = self._ifds[ExifTags.IFD.Exif][tag]
                 if tag == ExifTags.IFD.Makernote:
->>>>>>> fff07605
                     from .TiffImagePlugin import ImageFileDirectory_v2
 
                     if tag_data[:8] == b"FUJIFILM":
@@ -3790,12 +3776,16 @@
                     # Interop
                     self._ifds[tag] = self._get_ifd_dict(tag_data)
         ifd = self._ifds.get(tag, {})
-        if tag == 0x8769 and self._hidden_data:
-            ifd = {k: v for (k, v) in ifd.items() if k not in (0xA005, 0x927C)}
+        if tag == ExifTags.IFD.Exif and self._hidden_data:
+            ifd = {
+                k: v
+                for (k, v) in ifd.items()
+                if k not in (ExifTags.IFD.Interop, ExifTags.IFD.Makernote)
+            }
         return ifd
 
     def hide_offsets(self):
-        for tag in (0x8769, 0x8825):
+        for tag in (ExifTags.IFD.Exif, ExifTags.IFD.GPSInfo):
             if tag in self:
                 self._hidden_data[tag] = self[tag]
                 del self[tag]
