#
# The Python Imaging Library.
# $Id$
#
# PIL raster font management
#
# History:
# 1996-08-07 fl   created (experimental)
# 1997-08-25 fl   minor adjustments to handle fonts from pilfont 0.3
# 1999-02-06 fl   rewrote most font management stuff in C
# 1999-03-17 fl   take pth files into account in load_path (from Richard Jones)
# 2001-02-17 fl   added freetype support
# 2001-05-09 fl   added TransposedFont wrapper class
# 2002-03-04 fl   make sure we have a "L" or "1" font
# 2002-12-04 fl   skip non-directory entries in the system path
# 2003-04-29 fl   add embedded default font
# 2003-09-27 fl   added support for truetype charmap encodings
#
# Todo:
# Adapt to PILFONT2 format (16-bit fonts, compressed, single file)
#
# Copyright (c) 1997-2003 by Secret Labs AB
# Copyright (c) 1996-2003 by Fredrik Lundh
#
# See the README file for information on usage and redistribution.
#

from __future__ import annotations

import base64
import os
import sys
import warnings
from enum import IntEnum
from io import BytesIO
from types import ModuleType
from typing import IO, TYPE_CHECKING, Any, BinaryIO

from . import Image
from ._typing import StrOrBytesPath
from ._util import DeferredError, is_path

if TYPE_CHECKING:
    from . import ImageFile
    from ._imaging import ImagingFont
    from ._imagingft import Font


class Layout(IntEnum):
    BASIC = 0
    RAQM = 1


MAX_STRING_LENGTH = 1_000_000


core: ModuleType | DeferredError
try:
    from . import _imagingft as core
except ImportError as ex:
    core = DeferredError.new(ex)


def _string_length_check(text: str | bytes | bytearray) -> None:
    if MAX_STRING_LENGTH is not None and len(text) > MAX_STRING_LENGTH:
        msg = "too many characters in string"
        raise ValueError(msg)


# FIXME: add support for pilfont2 format (see FontFile.py)

# --------------------------------------------------------------------
# Font metrics format:
#       "PILfont" LF
#       fontdescriptor LF
#       (optional) key=value... LF
#       "DATA" LF
#       binary data: 256*10*2 bytes (dx, dy, dstbox, srcbox)
#
# To place a character, cut out srcbox and paste at dstbox,
# relative to the character position.  Then move the character
# position according to dx, dy.
# --------------------------------------------------------------------


class ImageFont:
    """PIL font wrapper"""

    font: ImagingFont

    def _load_pilfont(self, filename: str) -> None:
        with open(filename, "rb") as fp:
            image: ImageFile.ImageFile | None = None
            for ext in (".png", ".gif", ".pbm"):
                if image:
                    image.close()
                try:
                    fullname = os.path.splitext(filename)[0] + ext
                    image = Image.open(fullname)
                except Exception:
                    pass
                else:
                    if image and image.mode in ("1", "L"):
                        break
            else:
                if image:
                    image.close()
                msg = "cannot find glyph data file"
                raise OSError(msg)

            self.file = fullname

            self._load_pilfont_data(fp, image)
            image.close()

    def _load_pilfont_data(self, file: IO[bytes], image: Image.Image) -> None:
        # read PILfont header
        if file.readline() != b"PILfont\n":
            msg = "Not a PILfont file"
            raise SyntaxError(msg)
        file.readline().split(b";")
        self.info = []  # FIXME: should be a dictionary
        while True:
            s = file.readline()
            if not s or s == b"DATA\n":
                break
            self.info.append(s)

        # read PILfont metrics
        data = file.read(256 * 20)

        # check image
        if image.mode not in ("1", "L"):
            msg = "invalid font image mode"
            raise TypeError(msg)

        image.load()

        self.font = Image.core.font(image.im, data)

    def getmask(self, text, mode="", *args, **kwargs):
        """
        Create a bitmap for the text.

        If the font uses antialiasing, the bitmap should have mode ``L`` and use a
        maximum value of 255. Otherwise, it should have mode ``1``.

        :param text: Text to render.
        :param mode: Used by some graphics drivers to indicate what mode the
                     driver prefers; if empty, the renderer may return either
                     mode. Note that the mode is always a string, to simplify
                     C-level implementations.

                     .. versionadded:: 1.1.5

        :return: An internal PIL storage memory instance as defined by the
                 :py:mod:`PIL.Image.core` interface module.
        """
        _string_length_check(text)
        Image._decompression_bomb_check(self.font.getsize(text))
        return self.font.getmask(text, mode)

    def getbbox(
        self, text: str | bytes | bytearray, *args: Any, **kwargs: Any
    ) -> tuple[int, int, int, int]:
        """
        Returns bounding box (in pixels) of given text.

        .. versionadded:: 9.2.0

        :param text: Text to render.

        :return: ``(left, top, right, bottom)`` bounding box
        """
        _string_length_check(text)
        width, height = self.font.getsize(text)
        return 0, 0, width, height

    def getlength(
        self, text: str | bytes | bytearray, *args: Any, **kwargs: Any
    ) -> int:
        """
        Returns length (in pixels) of given text.
        This is the amount by which following text should be offset.

        .. versionadded:: 9.2.0
        """
        _string_length_check(text)
        width, height = self.font.getsize(text)
        return width


##
# Wrapper for FreeType fonts.  Application code should use the
# <b>truetype</b> factory function to create font objects.


class FreeTypeFont:
    """FreeType font wrapper (requires _imagingft service)"""

    font: Font
    font_bytes: bytes

    def __init__(
        self,
        font: StrOrBytesPath | BinaryIO | None = None,
        size: float = 10,
        index: int = 0,
        encoding: str = "",
        layout_engine: Layout | None = None,
    ) -> None:
        # FIXME: use service provider instead

        if isinstance(core, DeferredError):
            raise core.ex

        if size <= 0:
            msg = "font size must be greater than 0"
            raise ValueError(msg)

        self.path = font
        self.size = size
        self.index = index
        self.encoding = encoding

        if layout_engine not in (Layout.BASIC, Layout.RAQM):
            layout_engine = Layout.BASIC
            if core.HAVE_RAQM:
                layout_engine = Layout.RAQM
        elif layout_engine == Layout.RAQM and not core.HAVE_RAQM:
            warnings.warn(
                "Raqm layout was requested, but Raqm is not available. "
                "Falling back to basic layout."
            )
            layout_engine = Layout.BASIC

        self.layout_engine = layout_engine

        def load_from_bytes(f):
            self.font_bytes = f.read()
            self.font = core.getfont(
                "", size, index, encoding, self.font_bytes, layout_engine
            )

        if is_path(font):
            font = os.path.realpath(os.fspath(font))
            if sys.platform == "win32":
                font_bytes_path = font if isinstance(font, bytes) else font.encode()
                try:
                    font_bytes_path.decode("ascii")
                except UnicodeDecodeError:
                    # FreeType cannot load fonts with non-ASCII characters on Windows
                    # So load it into memory first
                    with open(font, "rb") as f:
                        load_from_bytes(f)
                    return
            self.font = core.getfont(
                font, size, index, encoding, layout_engine=layout_engine
            )
        else:
            load_from_bytes(font)

    def __getstate__(self):
        return [self.path, self.size, self.index, self.encoding, self.layout_engine]

    def __setstate__(self, state):
        path, size, index, encoding, layout_engine = state
        self.__init__(path, size, index, encoding, layout_engine)

    def getname(self) -> tuple[str | None, str | None]:
        """
        :return: A tuple of the font family (e.g. Helvetica) and the font style
            (e.g. Bold)
        """
        return self.font.family, self.font.style

    def getmetrics(self) -> tuple[int, int]:
        """
        :return: A tuple of the font ascent (the distance from the baseline to
            the highest outline point) and descent (the distance from the
            baseline to the lowest outline point, a negative value)
        """
        return self.font.ascent, self.font.descent

    def getlength(
        self, text: str, mode="", direction=None, features=None, language=None
    ) -> float:
        """
        Returns length (in pixels with 1/64 precision) of given text when rendered
        in font with provided direction, features, and language.

        This is the amount by which following text should be offset.
        Text bounding box may extend past the length in some fonts,
        e.g. when using italics or accents.

        The result is returned as a float; it is a whole number if using basic layout.

        Note that the sum of two lengths may not equal the length of a concatenated
        string due to kerning. If you need to adjust for kerning, include the following
        character and subtract its length.

        For example, instead of ::

          hello = font.getlength("Hello")
          world = font.getlength("World")
          hello_world = hello + world  # not adjusted for kerning
          assert hello_world == font.getlength("HelloWorld")  # may fail

        use ::

          hello = font.getlength("HelloW") - font.getlength("W")  # adjusted for kerning
          world = font.getlength("World")
          hello_world = hello + world  # adjusted for kerning
          assert hello_world == font.getlength("HelloWorld")  # True

        or disable kerning with (requires libraqm) ::

          hello = draw.textlength("Hello", font, features=["-kern"])
          world = draw.textlength("World", font, features=["-kern"])
          hello_world = hello + world  # kerning is disabled, no need to adjust
          assert hello_world == draw.textlength("HelloWorld", font, features=["-kern"])

        .. versionadded:: 8.0.0

        :param text: Text to measure.
        :param mode: Used by some graphics drivers to indicate what mode the
                     driver prefers; if empty, the renderer may return either
                     mode. Note that the mode is always a string, to simplify
                     C-level implementations.

        :param direction: Direction of the text. It can be 'rtl' (right to
                          left), 'ltr' (left to right) or 'ttb' (top to bottom).
                          Requires libraqm.

        :param features: A list of OpenType font features to be used during text
                         layout. This is usually used to turn on optional
                         font features that are not enabled by default,
                         for example 'dlig' or 'ss01', but can be also
                         used to turn off default font features for
                         example '-liga' to disable ligatures or '-kern'
                         to disable kerning.  To get all supported
                         features, see
                         https://learn.microsoft.com/en-us/typography/opentype/spec/featurelist
                         Requires libraqm.

        :param language: Language of the text. Different languages may use
                         different glyph shapes or ligatures. This parameter tells
                         the font which language the text is in, and to apply the
                         correct substitutions as appropriate, if available.
                         It should be a `BCP 47 language code
                         <https://www.w3.org/International/articles/language-tags/>`_
                         Requires libraqm.

        :return: Either width for horizontal text, or height for vertical text.
        """
        _string_length_check(text)
        return self.font.getlength(text, mode, direction, features, language) / 64

    def getbbox(
        self,
        text: str,
        mode: str = "",
        direction: str | None = None,
        features: list[str] | None = None,
        language: str | None = None,
        stroke_width: float = 0,
        anchor: str | None = None,
    ) -> tuple[float, float, float, float]:
        """
        Returns bounding box (in pixels) of given text relative to given anchor
        when rendered in font with provided direction, features, and language.

        Use :py:meth:`getlength()` to get the offset of following text with
        1/64 pixel precision. The bounding box includes extra margins for
        some fonts, e.g. italics or accents.

        .. versionadded:: 8.0.0

        :param text: Text to render.
        :param mode: Used by some graphics drivers to indicate what mode the
                     driver prefers; if empty, the renderer may return either
                     mode. Note that the mode is always a string, to simplify
                     C-level implementations.

        :param direction: Direction of the text. It can be 'rtl' (right to
                          left), 'ltr' (left to right) or 'ttb' (top to bottom).
                          Requires libraqm.

        :param features: A list of OpenType font features to be used during text
                         layout. This is usually used to turn on optional
                         font features that are not enabled by default,
                         for example 'dlig' or 'ss01', but can be also
                         used to turn off default font features for
                         example '-liga' to disable ligatures or '-kern'
                         to disable kerning.  To get all supported
                         features, see
                         https://learn.microsoft.com/en-us/typography/opentype/spec/featurelist
                         Requires libraqm.

        :param language: Language of the text. Different languages may use
                         different glyph shapes or ligatures. This parameter tells
                         the font which language the text is in, and to apply the
                         correct substitutions as appropriate, if available.
                         It should be a `BCP 47 language code
                         <https://www.w3.org/International/articles/language-tags/>`_
                         Requires libraqm.

        :param stroke_width: The width of the text stroke.

        :param anchor:  The text anchor alignment. Determines the relative location of
                        the anchor to the text. The default alignment is top left,
                        specifically ``la`` for horizontal text and ``lt`` for
                        vertical text. See :ref:`text-anchors` for details.

        :return: ``(left, top, right, bottom)`` bounding box
        """
        _string_length_check(text)
        size, offset = self.font.getsize(
            text, mode, direction, features, language, anchor
        )
        left, top = offset[0] - stroke_width, offset[1] - stroke_width
        width, height = size[0] + 2 * stroke_width, size[1] + 2 * stroke_width
        return left, top, left + width, top + height

    def getmask(
        self,
        text,
        mode="",
        direction=None,
        features=None,
        language=None,
        stroke_width=0,
        anchor=None,
        ink=0,
        start=None,
    ):
        """
        Create a bitmap for the text.

        If the font uses antialiasing, the bitmap should have mode ``L`` and use a
        maximum value of 255. If the font has embedded color data, the bitmap
        should have mode ``RGBA``. Otherwise, it should have mode ``1``.

        :param text: Text to render.
        :param mode: Used by some graphics drivers to indicate what mode the
                     driver prefers; if empty, the renderer may return either
                     mode. Note that the mode is always a string, to simplify
                     C-level implementations.

                     .. versionadded:: 1.1.5

        :param direction: Direction of the text. It can be 'rtl' (right to
                          left), 'ltr' (left to right) or 'ttb' (top to bottom).
                          Requires libraqm.

                          .. versionadded:: 4.2.0

        :param features: A list of OpenType font features to be used during text
                         layout. This is usually used to turn on optional
                         font features that are not enabled by default,
                         for example 'dlig' or 'ss01', but can be also
                         used to turn off default font features for
                         example '-liga' to disable ligatures or '-kern'
                         to disable kerning.  To get all supported
                         features, see
                         https://learn.microsoft.com/en-us/typography/opentype/spec/featurelist
                         Requires libraqm.

                         .. versionadded:: 4.2.0

        :param language: Language of the text. Different languages may use
                         different glyph shapes or ligatures. This parameter tells
                         the font which language the text is in, and to apply the
                         correct substitutions as appropriate, if available.
                         It should be a `BCP 47 language code
                         <https://www.w3.org/International/articles/language-tags/>`_
                         Requires libraqm.

                         .. versionadded:: 6.0.0

        :param stroke_width: The width of the text stroke.

                         .. versionadded:: 6.2.0

        :param anchor:  The text anchor alignment. Determines the relative location of
                        the anchor to the text. The default alignment is top left,
                        specifically ``la`` for horizontal text and ``lt`` for
                        vertical text. See :ref:`text-anchors` for details.

                         .. versionadded:: 8.0.0

        :param ink: Foreground ink for rendering in RGBA mode.

                         .. versionadded:: 8.0.0

        :param start: Tuple of horizontal and vertical offset, as text may render
                      differently when starting at fractional coordinates.

                         .. versionadded:: 9.4.0

        :return: An internal PIL storage memory instance as defined by the
                 :py:mod:`PIL.Image.core` interface module.
        """
        return self.getmask2(
            text,
            mode,
            direction=direction,
            features=features,
            language=language,
            stroke_width=stroke_width,
            anchor=anchor,
            ink=ink,
            start=start,
        )[0]

    def getmask2(
        self,
        text: str,
        mode="",
        direction=None,
        features=None,
        language=None,
        stroke_width=0,
        anchor=None,
        ink=0,
        start=None,
        *args,
        **kwargs,
    ):
        """
        Create a bitmap for the text.

        If the font uses antialiasing, the bitmap should have mode ``L`` and use a
        maximum value of 255. If the font has embedded color data, the bitmap
        should have mode ``RGBA``. Otherwise, it should have mode ``1``.

        :param text: Text to render.
        :param mode: Used by some graphics drivers to indicate what mode the
                     driver prefers; if empty, the renderer may return either
                     mode. Note that the mode is always a string, to simplify
                     C-level implementations.

                     .. versionadded:: 1.1.5

        :param direction: Direction of the text. It can be 'rtl' (right to
                          left), 'ltr' (left to right) or 'ttb' (top to bottom).
                          Requires libraqm.

                          .. versionadded:: 4.2.0

        :param features: A list of OpenType font features to be used during text
                         layout. This is usually used to turn on optional
                         font features that are not enabled by default,
                         for example 'dlig' or 'ss01', but can be also
                         used to turn off default font features for
                         example '-liga' to disable ligatures or '-kern'
                         to disable kerning.  To get all supported
                         features, see
                         https://learn.microsoft.com/en-us/typography/opentype/spec/featurelist
                         Requires libraqm.

                         .. versionadded:: 4.2.0

        :param language: Language of the text. Different languages may use
                         different glyph shapes or ligatures. This parameter tells
                         the font which language the text is in, and to apply the
                         correct substitutions as appropriate, if available.
                         It should be a `BCP 47 language code
                         <https://www.w3.org/International/articles/language-tags/>`_
                         Requires libraqm.

                         .. versionadded:: 6.0.0

        :param stroke_width: The width of the text stroke.

                         .. versionadded:: 6.2.0

        :param anchor:  The text anchor alignment. Determines the relative location of
                        the anchor to the text. The default alignment is top left,
                        specifically ``la`` for horizontal text and ``lt`` for
                        vertical text. See :ref:`text-anchors` for details.

                         .. versionadded:: 8.0.0

        :param ink: Foreground ink for rendering in RGBA mode.

                         .. versionadded:: 8.0.0

        :param start: Tuple of horizontal and vertical offset, as text may render
                      differently when starting at fractional coordinates.

                         .. versionadded:: 9.4.0

        :return: A tuple of an internal PIL storage memory instance as defined by the
                 :py:mod:`PIL.Image.core` interface module, and the text offset, the
                 gap between the starting coordinate and the first marking
        """
        _string_length_check(text)
        if start is None:
            start = (0, 0)

        def fill(width, height):
            size = (width, height)
            Image._decompression_bomb_check(size)
            return Image.core.fill("RGBA" if mode == "RGBA" else "L", size)

        return self.font.render(
            text,
            fill,
            mode,
            direction,
            features,
            language,
            stroke_width,
            anchor,
            ink,
            start[0],
            start[1],
        )

    def font_variant(
        self, font=None, size=None, index=None, encoding=None, layout_engine=None
    ):
        """
        Create a copy of this FreeTypeFont object,
        using any specified arguments to override the settings.

        Parameters are identical to the parameters used to initialize this
        object.

        :return: A FreeTypeFont object.
        """
        if font is None:
            try:
                font = BytesIO(self.font_bytes)
            except AttributeError:
                font = self.path
        return FreeTypeFont(
            font=font,
            size=self.size if size is None else size,
            index=self.index if index is None else index,
            encoding=self.encoding if encoding is None else encoding,
            layout_engine=layout_engine or self.layout_engine,
        )

    def get_variation_names(self) -> list[bytes]:
        """
        :returns: A list of the named styles in a variation font.
        :exception OSError: If the font is not a variation font.
        """
        try:
            names = self.font.getvarnames()
        except AttributeError as e:
            msg = "FreeType 2.9.1 or greater is required"
            raise NotImplementedError(msg) from e
        return [name.replace(b"\x00", b"") for name in names]

    def set_variation_by_name(self, name):
        """
        :param name: The name of the style.
        :exception OSError: If the font is not a variation font.
        """
        names = self.get_variation_names()
        if not isinstance(name, bytes):
            name = name.encode()
        index = names.index(name) + 1

        if index == getattr(self, "_last_variation_index", None):
            # When the same name is set twice in a row,
            # there is an 'unknown freetype error'
            # https://savannah.nongnu.org/bugs/?56186
            return
        self._last_variation_index = index

        self.font.setvarname(index)

    def get_variation_axes(self):
        """
        :returns: A list of the axes in a variation font.
        :exception OSError: If the font is not a variation font.
        """
        try:
            axes = self.font.getvaraxes()
        except AttributeError as e:
            msg = "FreeType 2.9.1 or greater is required"
            raise NotImplementedError(msg) from e
        for axis in axes:
            if axis["name"]:
                axis["name"] = axis["name"].replace(b"\x00", b"")
        return axes

    def set_variation_by_axes(self, axes: list[float]) -> None:
        """
        :param axes: A list of values for each axis.
        :exception OSError: If the font is not a variation font.
        """
        try:
            self.font.setvaraxes(axes)
        except AttributeError as e:
            msg = "FreeType 2.9.1 or greater is required"
            raise NotImplementedError(msg) from e


class TransposedFont:
    """Wrapper for writing rotated or mirrored text"""

    def __init__(self, font, orientation=None):
        """
        Wrapper that creates a transposed font from any existing font
        object.

        :param font: A font object.
        :param orientation: An optional orientation.  If given, this should
            be one of Image.Transpose.FLIP_LEFT_RIGHT, Image.Transpose.FLIP_TOP_BOTTOM,
            Image.Transpose.ROTATE_90, Image.Transpose.ROTATE_180, or
            Image.Transpose.ROTATE_270.
        """
        self.font = font
        self.orientation = orientation  # any 'transpose' argument, or None

    def getmask(self, text, mode="", *args, **kwargs):
        im = self.font.getmask(text, mode, *args, **kwargs)
        if self.orientation is not None:
            return im.transpose(self.orientation)
        return im

    def getbbox(self, text, *args, **kwargs):
        # TransposedFont doesn't support getmask2, move top-left point to (0, 0)
        # this has no effect on ImageFont and simulates anchor="lt" for FreeTypeFont
        left, top, right, bottom = self.font.getbbox(text, *args, **kwargs)
        width = right - left
        height = bottom - top
        if self.orientation in (Image.Transpose.ROTATE_90, Image.Transpose.ROTATE_270):
            return 0, 0, height, width
        return 0, 0, width, height

    def getlength(self, text: str, *args, **kwargs) -> float:
        if self.orientation in (Image.Transpose.ROTATE_90, Image.Transpose.ROTATE_270):
            msg = "text length is undefined for text rotated by 90 or 270 degrees"
            raise ValueError(msg)
        return self.font.getlength(text, *args, **kwargs)


def load(filename: str) -> ImageFont:
    """
    Load a font file.  This function loads a font object from the given
    bitmap font file, and returns the corresponding font object.

    :param filename: Name of font file.
    :return: A font object.
    :exception OSError: If the file could not be read.
    """
    f = ImageFont()
    f._load_pilfont(filename)
    return f


def truetype(
    font: StrOrBytesPath | BinaryIO | None = None,
    size: float = 10,
    index: int = 0,
    encoding: str = "",
    layout_engine: Layout | None = None,
) -> FreeTypeFont:
    """
    Load a TrueType or OpenType font from a file or file-like object,
    and create a font object.
    This function loads a font object from the given file or file-like
    object, and creates a font object for a font of the given size.

    Pillow uses FreeType to open font files. On Windows, be aware that FreeType
    will keep the file open as long as the FreeTypeFont object exists. Windows
    limits the number of files that can be open in C at once to 512, so if many
    fonts are opened simultaneously and that limit is approached, an
    ``OSError`` may be thrown, reporting that FreeType "cannot open resource".
    A workaround would be to copy the file(s) into memory, and open that instead.

    This function requires the _imagingft service.

    :param font: A filename or file-like object containing a TrueType font.
                 If the file is not found in this filename, the loader may also
                 search in other directories, such as:

                 * The :file:`fonts/` directory on Windows,
                 * :file:`/Library/Fonts/`, :file:`/System/Library/Fonts/`
                   and :file:`~/Library/Fonts/` on macOS.
                 * :file:`~/.local/share/fonts`, :file:`/usr/local/share/fonts`,
                   and :file:`/usr/share/fonts` on Linux; or those specified by
                   the ``XDG_DATA_HOME`` and ``XDG_DATA_DIRS`` environment variables
                   for user-installed and system-wide fonts, respectively.

    :param size: The requested size, in pixels.
    :param index: Which font face to load (default is first available face).
    :param encoding: Which font encoding to use (default is Unicode). Possible
                     encodings include (see the FreeType documentation for more
                     information):

                     * "unic" (Unicode)
                     * "symb" (Microsoft Symbol)
                     * "ADOB" (Adobe Standard)
                     * "ADBE" (Adobe Expert)
                     * "ADBC" (Adobe Custom)
                     * "armn" (Apple Roman)
                     * "sjis" (Shift JIS)
                     * "gb  " (PRC)
                     * "big5"
                     * "wans" (Extended Wansung)
                     * "joha" (Johab)
                     * "lat1" (Latin-1)

                     This specifies the character set to use. It does not alter the
                     encoding of any text provided in subsequent operations.
    :param layout_engine: Which layout engine to use, if available:
                     :attr:`.ImageFont.Layout.BASIC` or :attr:`.ImageFont.Layout.RAQM`.
                     If it is available, Raqm layout will be used by default.
                     Otherwise, basic layout will be used.

                     Raqm layout is recommended for all non-English text. If Raqm layout
                     is not required, basic layout will have better performance.

                     You can check support for Raqm layout using
                     :py:func:`PIL.features.check_feature` with ``feature="raqm"``.

                     .. versionadded:: 4.2.0
    :return: A font object.
    :exception OSError: If the file could not be read.
    :exception ValueError: If the font size is not greater than zero.
    """

    def freetype(font: StrOrBytesPath | BinaryIO | None) -> FreeTypeFont:
        return FreeTypeFont(font, size, index, encoding, layout_engine)

    try:
        return freetype(font)
    except OSError:
        if not is_path(font):
            raise
        ttf_filename = os.path.basename(font)

        dirs = []
        if sys.platform == "win32":
            # check the windows font repository
            # NOTE: must use uppercase WINDIR, to work around bugs in
            # 1.5.2's os.environ.get()
            windir = os.environ.get("WINDIR")
            if windir:
                dirs.append(os.path.join(windir, "fonts"))
        elif sys.platform in ("linux", "linux2"):
            data_home = os.environ.get("XDG_DATA_HOME")
            if not data_home:
                # The freedesktop spec defines the following default directory for
                # when XDG_DATA_HOME is unset or empty. This user-level directory
                # takes precedence over system-level directories.
                data_home = os.path.expanduser("~/.local/share")
            xdg_dirs = [data_home]

            data_dirs = os.environ.get("XDG_DATA_DIRS")
            if not data_dirs:
                # Similarly, defaults are defined for the system-level directories
                data_dirs = "/usr/local/share:/usr/share"
            xdg_dirs += data_dirs.split(":")

            dirs += [os.path.join(xdg_dir, "fonts") for xdg_dir in xdg_dirs]
        elif sys.platform == "darwin":
            dirs += [
                "/Library/Fonts",
                "/System/Library/Fonts",
                os.path.expanduser("~/Library/Fonts"),
            ]

        ext = os.path.splitext(ttf_filename)[1]
        first_font_with_a_different_extension = None
        for directory in dirs:
            for walkroot, walkdir, walkfilenames in os.walk(directory):
                for walkfilename in walkfilenames:
                    if ext and walkfilename == ttf_filename:
                        return freetype(os.path.join(walkroot, walkfilename))
                    elif not ext and os.path.splitext(walkfilename)[0] == ttf_filename:
                        fontpath = os.path.join(walkroot, walkfilename)
                        if os.path.splitext(fontpath)[1] == ".ttf":
                            return freetype(fontpath)
                        if not ext and first_font_with_a_different_extension is None:
                            first_font_with_a_different_extension = fontpath
        if first_font_with_a_different_extension:
            return freetype(first_font_with_a_different_extension)
        raise


def load_path(filename: str | bytes) -> ImageFont:
    """
    Load font file. Same as :py:func:`~PIL.ImageFont.load`, but searches for a
    bitmap font along the Python path.

    :param filename: Name of font file.
    :return: A font object.
    :exception OSError: If the file could not be read.
    """
    if not isinstance(filename, str):
        filename = filename.decode("utf-8")
    for directory in sys.path:
        try:
            return load(os.path.join(directory, filename))
        except OSError:
            pass
    msg = "cannot find font file"
    raise OSError(msg)


def load_default_imagefont() -> ImageFont:
    f = ImageFont()
    f._load_pilfont_data(
        # courB08
        BytesIO(
            base64.b64decode(
                b"""
UElMZm9udAo7Ozs7OzsxMDsKREFUQQoAAAAAAAAAAAAAAAAAAAAAAAAAAAAAAAAAAAAAAAAAAAAA
AAAAAAAAAAAAAAAAAAAAAAAAAAAAAAAAAAAAAAAAAAAAAAAAAAAAAAAAAAAAAAAAAAAAAAAAAAAA
AAAAAAAAAAAAAAAAAAAAAAAAAAAAAAAAAAAAAAAAAAAAAAAAAAAAAAAAAAAAAAAAAAAAAAAAAAAA
AAAAAAAAAAAAAAAAAAAAAAAAAAAAAAAAAAAAAAAAAAAAAAAAAAAAAAAAAAAAAAAAAAAAAAAAAAAA
AAAAAAAAAAAAAAAAAAAAAAAAAAAAAAAAAAAAAAAAAAAAAAAAAAAAAAAAAAAAAAAAAAAAAAAAAAAA
AAAAAAAAAAAAAAAAAAAAAAAAAAAAAAAAAAAAAAAAAAAAAAAAAAAAAAAAAAAAAAAAAAAAAAAAAAAA
AAAAAAAAAAAAAAAAAAAAAAAAAAAAAAAAAAAAAAAAAAAAAAAAAAAAAAAAAAAAAAAAAAAAAAAAAAAA
AAAAAAAAAAAAAAAAAAAAAAAAAAAAAAAAAAAAAAAAAAAAAAAAAAAAAAAAAAAAAAAAAAAAAAAAAAAA
AAAAAAAAAAAAAAAAAAAAAAAAAAAAAAAAAAAAAAAAAAAAAAAAAAAAAAAAAAAAAAAAAAAAAAAAAAAA
AAAAAAAAAAAAAAAAAAAAAAAAAAAAAAAAAAAAAAAAAAAAAAAAAAAAAAAAAAAAAAAAAAAAAAAAAAAA
AAAAAAAAAAAAAAAAAAAAAAAAAAAAAAAAAAAAAAAAAAAAAAAAAAAAAAAAAAAAAAAAAAAAAAAAAAAA
AAAAAAAAAAAAAAAAAAAAAAAAAAAAAAAAAAAAAAAAAAAAAAAAAAYAAAAA//8AAQAAAAAAAAABAAEA
BgAAAAH/+gADAAAAAQAAAAMABgAGAAAAAf/6AAT//QADAAAABgADAAYAAAAA//kABQABAAYAAAAL
AAgABgAAAAD/+AAFAAEACwAAABAACQAGAAAAAP/5AAUAAAAQAAAAFQAHAAYAAP////oABQAAABUA
AAAbAAYABgAAAAH/+QAE//wAGwAAAB4AAwAGAAAAAf/5AAQAAQAeAAAAIQAIAAYAAAAB//kABAAB
ACEAAAAkAAgABgAAAAD/+QAE//0AJAAAACgABAAGAAAAAP/6AAX//wAoAAAALQAFAAYAAAAB//8A
BAACAC0AAAAwAAMABgAAAAD//AAF//0AMAAAADUAAQAGAAAAAf//AAMAAAA1AAAANwABAAYAAAAB
//kABQABADcAAAA7AAgABgAAAAD/+QAFAAAAOwAAAEAABwAGAAAAAP/5AAYAAABAAAAARgAHAAYA
AAAA//kABQAAAEYAAABLAAcABgAAAAD/+QAFAAAASwAAAFAABwAGAAAAAP/5AAYAAABQAAAAVgAH
AAYAAAAA//kABQAAAFYAAABbAAcABgAAAAD/+QAFAAAAWwAAAGAABwAGAAAAAP/5AAUAAABgAAAA
ZQAHAAYAAAAA//kABQAAAGUAAABqAAcABgAAAAD/+QAFAAAAagAAAG8ABwAGAAAAAf/8AAMAAABv
AAAAcQAEAAYAAAAA//wAAwACAHEAAAB0AAYABgAAAAD/+gAE//8AdAAAAHgABQAGAAAAAP/7AAT/
/gB4AAAAfAADAAYAAAAB//oABf//AHwAAACAAAUABgAAAAD/+gAFAAAAgAAAAIUABgAGAAAAAP/5
AAYAAQCFAAAAiwAIAAYAAP////oABgAAAIsAAACSAAYABgAA////+gAFAAAAkgAAAJgABgAGAAAA
AP/6AAUAAACYAAAAnQAGAAYAAP////oABQAAAJ0AAACjAAYABgAA////+gAFAAAAowAAAKkABgAG
AAD////6AAUAAACpAAAArwAGAAYAAAAA//oABQAAAK8AAAC0AAYABgAA////+gAGAAAAtAAAALsA
BgAGAAAAAP/6AAQAAAC7AAAAvwAGAAYAAP////oABQAAAL8AAADFAAYABgAA////+gAGAAAAxQAA
AMwABgAGAAD////6AAUAAADMAAAA0gAGAAYAAP////oABQAAANIAAADYAAYABgAA////+gAGAAAA
2AAAAN8ABgAGAAAAAP/6AAUAAADfAAAA5AAGAAYAAP////oABQAAAOQAAADqAAYABgAAAAD/+gAF
AAEA6gAAAO8ABwAGAAD////6AAYAAADvAAAA9gAGAAYAAAAA//oABQAAAPYAAAD7AAYABgAA////
+gAFAAAA+wAAAQEABgAGAAD////6AAYAAAEBAAABCAAGAAYAAP////oABgAAAQgAAAEPAAYABgAA
////+gAGAAABDwAAARYABgAGAAAAAP/6AAYAAAEWAAABHAAGAAYAAP////oABgAAARwAAAEjAAYA
BgAAAAD/+gAFAAABIwAAASgABgAGAAAAAf/5AAQAAQEoAAABKwAIAAYAAAAA//kABAABASsAAAEv
AAgABgAAAAH/+QAEAAEBLwAAATIACAAGAAAAAP/5AAX//AEyAAABNwADAAYAAAAAAAEABgACATcA
AAE9AAEABgAAAAH/+QAE//wBPQAAAUAAAwAGAAAAAP/7AAYAAAFAAAABRgAFAAYAAP////kABQAA
AUYAAAFMAAcABgAAAAD/+wAFAAABTAAAAVEABQAGAAAAAP/5AAYAAAFRAAABVwAHAAYAAAAA//sA
BQAAAVcAAAFcAAUABgAAAAD/+QAFAAABXAAAAWEABwAGAAAAAP/7AAYAAgFhAAABZwAHAAYAAP//
//kABQAAAWcAAAFtAAcABgAAAAD/+QAGAAABbQAAAXMABwAGAAAAAP/5AAQAAgFzAAABdwAJAAYA
AP////kABgAAAXcAAAF+AAcABgAAAAD/+QAGAAABfgAAAYQABwAGAAD////7AAUAAAGEAAABigAF
AAYAAP////sABQAAAYoAAAGQAAUABgAAAAD/+wAFAAABkAAAAZUABQAGAAD////7AAUAAgGVAAAB
mwAHAAYAAAAA//sABgACAZsAAAGhAAcABgAAAAD/+wAGAAABoQAAAacABQAGAAAAAP/7AAYAAAGn
AAABrQAFAAYAAAAA//kABgAAAa0AAAGzAAcABgAA////+wAGAAABswAAAboABQAGAAD////7AAUA
AAG6AAABwAAFAAYAAP////sABgAAAcAAAAHHAAUABgAAAAD/+wAGAAABxwAAAc0ABQAGAAD////7
AAYAAgHNAAAB1AAHAAYAAAAA//sABQAAAdQAAAHZAAUABgAAAAH/+QAFAAEB2QAAAd0ACAAGAAAA
Av/6AAMAAQHdAAAB3gAHAAYAAAAA//kABAABAd4AAAHiAAgABgAAAAD/+wAF//0B4gAAAecAAgAA
AAAAAAAAAAAAAAAAAAAAAAAAAAAAAAAAAAAAAAAAAAAAAAAAAAAAAAAAAAAAAAAAAAAAAAAAAAAA
AAAAAAAAAAAAAAAAAAAAAAAAAAAAAAAAAAAAAAAAAAAAAAAAAAAAAAAAAAAAAAAAAAAAAAAAAAAA
AAAAAAAAAAAAAAAAAAAAAAAAAAAAAAAAAAAAAAAAAAAAAAAAAAAAAAAAAAAAAAAAAAAAAAAAAAAA
AAAAAAAAAAAAAAAAAAAAAAAAAAAAAAAAAAAAAAAAAAAAAAAAAAAAAAAAAAAAAAAAAAAAAAAAAAAA
AAAAAAAAAAAAAAAAAAAAAAAAAAAAAAAAAAAAAAAAAAAAAAAAAAAAAAAAAAAAAAAAAAAAAAAAAAAA
AAAAAAAAAAAAAAAAAAAAAAAAAAAAAAAAAAAAAAAAAAAAAAAAAAAAAAAAAAAAAAAAAAAAAAAAAAAA
AAAAAAAAAAAAAAAAAAAAAAAAAAAAAAAAAAAAAAAAAAAAAAAAAAAAAAAAAAAAAAAAAAAAAAAAAAAA
AAAAAAAAAAAAAAAAAAAAAAAAAAAAAAAAAAAAAAAAAAAAAAAAAAAAAAAAAAAAAAAAAAAAAAAAAAAA
AAAAAAAAAAAAAAAAAAAAAAAAAAAAAAAAAAAAAAAAAAAAAAAAAAAAAAAAAAAAAAAAAAAAAAAAAAAA
AAAAAAAAAAAAAAAAAAAAAAAAAAAAAAAAAAAAAAAAAAAAAAAAAAAAAAAAAAAAAAAAAAAAAAAAAAAA
AAAAAAAAAAAAAAAAAAAAAAAAAAAAAAAAAAAAAAAAAAAAAAAAAAAAAAAAAAAAAAAAAAAAAAAAAAAA
AAAAAAAAAAAAAAAAAAAAAAAAAAAAAAAAAAAAAAAAAAAAAAAAAAAAAAAAAAAAAAAAAAAAAAYAAAAB
//sAAwACAecAAAHpAAcABgAAAAD/+QAFAAEB6QAAAe4ACAAGAAAAAP/5AAYAAAHuAAAB9AAHAAYA
AAAA//oABf//AfQAAAH5AAUABgAAAAD/+QAGAAAB+QAAAf8ABwAGAAAAAv/5AAMAAgH/AAACAAAJ
AAYAAAAA//kABQABAgAAAAIFAAgABgAAAAH/+gAE//sCBQAAAggAAQAGAAAAAP/5AAYAAAIIAAAC
DgAHAAYAAAAB//kABf/+Ag4AAAISAAUABgAA////+wAGAAACEgAAAhkABQAGAAAAAP/7AAX//gIZ
AAACHgADAAYAAAAA//wABf/9Ah4AAAIjAAEABgAAAAD/+QAHAAACIwAAAioABwAGAAAAAP/6AAT/
+wIqAAACLgABAAYAAAAA//kABP/8Ai4AAAIyAAMABgAAAAD/+gAFAAACMgAAAjcABgAGAAAAAf/5
AAT//QI3AAACOgAEAAYAAAAB//kABP/9AjoAAAI9AAQABgAAAAL/+QAE//sCPQAAAj8AAgAGAAD/
///7AAYAAgI/AAACRgAHAAYAAAAA//kABgABAkYAAAJMAAgABgAAAAH//AAD//0CTAAAAk4AAQAG
AAAAAf//AAQAAgJOAAACUQADAAYAAAAB//kABP/9AlEAAAJUAAQABgAAAAH/+QAF//4CVAAAAlgA
BQAGAAD////7AAYAAAJYAAACXwAFAAYAAP////kABgAAAl8AAAJmAAcABgAA////+QAGAAACZgAA
Am0ABwAGAAD////5AAYAAAJtAAACdAAHAAYAAAAA//sABQACAnQAAAJ5AAcABgAA////9wAGAAAC
eQAAAoAACQAGAAD////3AAYAAAKAAAAChwAJAAYAAP////cABgAAAocAAAKOAAkABgAA////9wAG
AAACjgAAApUACQAGAAD////4AAYAAAKVAAACnAAIAAYAAP////cABgAAApwAAAKjAAkABgAA////
+gAGAAACowAAAqoABgAGAAAAAP/6AAUAAgKqAAACrwAIAAYAAP////cABQAAAq8AAAK1AAkABgAA
////9wAFAAACtQAAArsACQAGAAD////3AAUAAAK7AAACwQAJAAYAAP////gABQAAAsEAAALHAAgA
BgAAAAD/9wAEAAACxwAAAssACQAGAAAAAP/3AAQAAALLAAACzwAJAAYAAAAA//cABAAAAs8AAALT
AAkABgAAAAD/+AAEAAAC0wAAAtcACAAGAAD////6AAUAAALXAAAC3QAGAAYAAP////cABgAAAt0A
AALkAAkABgAAAAD/9wAFAAAC5AAAAukACQAGAAAAAP/3AAUAAALpAAAC7gAJAAYAAAAA//cABQAA
Au4AAALzAAkABgAAAAD/9wAFAAAC8wAAAvgACQAGAAAAAP/4AAUAAAL4AAAC/QAIAAYAAAAA//oA
Bf//Av0AAAMCAAUABgAA////+gAGAAADAgAAAwkABgAGAAD////3AAYAAAMJAAADEAAJAAYAAP//
//cABgAAAxAAAAMXAAkABgAA////9wAGAAADFwAAAx4ACQAGAAD////4AAYAAAAAAAoABwASAAYA
AP////cABgAAAAcACgAOABMABgAA////+gAFAAAADgAKABQAEAAGAAD////6AAYAAAAUAAoAGwAQ
AAYAAAAA//gABgAAABsACgAhABIABgAAAAD/+AAGAAAAIQAKACcAEgAGAAAAAP/4AAYAAAAnAAoA
LQASAAYAAAAA//gABgAAAC0ACgAzABIABgAAAAD/+QAGAAAAMwAKADkAEQAGAAAAAP/3AAYAAAA5
AAoAPwATAAYAAP////sABQAAAD8ACgBFAA8ABgAAAAD/+wAFAAIARQAKAEoAEQAGAAAAAP/4AAUA
AABKAAoATwASAAYAAAAA//gABQAAAE8ACgBUABIABgAAAAD/+AAFAAAAVAAKAFkAEgAGAAAAAP/5
AAUAAABZAAoAXgARAAYAAAAA//gABgAAAF4ACgBkABIABgAAAAD/+AAGAAAAZAAKAGoAEgAGAAAA
AP/4AAYAAABqAAoAcAASAAYAAAAA//kABgAAAHAACgB2ABEABgAAAAD/+AAFAAAAdgAKAHsAEgAG
AAD////4AAYAAAB7AAoAggASAAYAAAAA//gABQAAAIIACgCHABIABgAAAAD/+AAFAAAAhwAKAIwA
EgAGAAAAAP/4AAUAAACMAAoAkQASAAYAAAAA//gABQAAAJEACgCWABIABgAAAAD/+QAFAAAAlgAK
AJsAEQAGAAAAAP/6AAX//wCbAAoAoAAPAAYAAAAA//oABQABAKAACgClABEABgAA////+AAGAAAA
pQAKAKwAEgAGAAD////4AAYAAACsAAoAswASAAYAAP////gABgAAALMACgC6ABIABgAA////+QAG
AAAAugAKAMEAEQAGAAD////4AAYAAgDBAAoAyAAUAAYAAP////kABQACAMgACgDOABMABgAA////
+QAGAAIAzgAKANUAEw==
"""
            )
        ),
        Image.open(
            BytesIO(
                base64.b64decode(
                    b"""
iVBORw0KGgoAAAANSUhEUgAAAx4AAAAUAQAAAAArMtZoAAAEwElEQVR4nABlAJr/AHVE4czCI/4u
Mc4b7vuds/xzjz5/3/7u/n9vMe7vnfH/9++vPn/xyf5zhxzjt8GHw8+2d83u8x27199/nxuQ6Od9
M43/5z2I+9n9ZtmDBwMQECDRQw/eQIQohJXxpBCNVE6QCCAAAAD//wBlAJr/AgALyj1t/wINwq0g
LeNZUworuN1cjTPIzrTX6ofHWeo3v336qPzfEwRmBnHTtf95/fglZK5N0PDgfRTslpGBvz7LFc4F
IUXBWQGjQ5MGCx34EDFPwXiY4YbYxavpnhHFrk14CDAAAAD//wBlAJr/AgKqRooH2gAgPeggvUAA
Bu2WfgPoAwzRAABAAAAAAACQgLz/3Uv4Gv+gX7BJgDeeGP6AAAD1NMDzKHD7ANWr3loYbxsAD791
NAADfcoIDyP44K/jv4Y63/Z+t98Ovt+ub4T48LAAAAD//wBlAJr/AuplMlADJAAAAGuAphWpqhMx
in0A/fRvAYBABPgBwBUgABBQ/sYAyv9g0bCHgOLoGAAAAAAAREAAwI7nr0ArYpow7aX8//9LaP/9
SjdavWA8ePHeBIKB//81/83ndznOaXx379wAAAD//wBlAJr/AqDxW+D3AABAAbUh/QMnbQag/gAY
AYDAAACgtgD/gOqAAAB5IA/8AAAk+n9w0AAA8AAAmFRJuPo27ciC0cD5oeW4E7KA/wD3ECMAn2tt
y8PgwH8AfAxFzC0JzeAMtratAsC/ffwAAAD//wBlAJr/BGKAyCAA4AAAAvgeYTAwHd1kmQF5chkG
ABoMIHcL5xVpTfQbUqzlAAAErwAQBgAAEOClA5D9il08AEh/tUzdCBsXkbgACED+woQg8Si9VeqY
lODCn7lmF6NhnAEYgAAA/NMIAAAAAAD//2JgjLZgVGBg5Pv/Tvpc8hwGBjYGJADjHDrAwPzAjv/H
/Wf3PzCwtzcwHmBgYGcwbZz8wHaCAQMDOwMDQ8MCBgYOC3W7mp+f0w+wHOYxO3OG+e376hsMZjk3
AAAAAP//YmCMY2A4wMAIN5e5gQETPD6AZisDAwMDgzSDAAPjByiHcQMDAwMDg1nOze1lByRu5/47
c4859311AYNZzg0AAAAA//9iYGDBYihOIIMuwIjGL39/fwffA8b//xv/P2BPtzzHwCBjUQAAAAD/
/yLFBrIBAAAA//9i1HhcwdhizX7u8NZNzyLbvT97bfrMf/QHI8evOwcSqGUJAAAA//9iYBB81iSw
pEE170Qrg5MIYydHqwdDQRMrAwcVrQAAAAD//2J4x7j9AAMDn8Q/BgYLBoaiAwwMjPdvMDBYM1Tv
oJodAAAAAP//Yqo/83+dxePWlxl3npsel9lvLfPcqlE9725C+acfVLMEAAAA//9i+s9gwCoaaGMR
evta/58PTEWzr21hufPjA8N+qlnBwAAAAAD//2JiWLci5v1+HmFXDqcnULE/MxgYGBj+f6CaJQAA
AAD//2Ji2FrkY3iYpYC5qDeGgeEMAwPDvwQBBoYvcTwOVLMEAAAA//9isDBgkP///0EOg9z35v//
Gc/eeW7BwPj5+QGZhANUswMAAAD//2JgqGBgYGBgqEMXlvhMPUsAAAAA//8iYDd1AAAAAP//AwDR
w7IkEbzhVQAAAABJRU5ErkJggg==
"""
                )
            )
        ),
    )
    return f


def load_default(size: float | None = None) -> FreeTypeFont | ImageFont:
    """If FreeType support is available, load a version of Aileron Regular,
    https://dotcolon.net/font/aileron, with a more limited character set.

    Otherwise, load a "better than nothing" font.

    .. versionadded:: 1.1.4

    :param size: The font size of Aileron Regular.

        .. versionadded:: 10.1.0

    :return: A font object.
    """
<<<<<<< HEAD
    if core.__class__.__name__ == "module" or size is not None:
        return truetype(
=======
    f: FreeTypeFont | ImageFont
    if isinstance(core, ModuleType) or size is not None:
        f = truetype(
>>>>>>> 920698ee
            BytesIO(
                base64.b64decode(
                    b"""
AAEAAAAPAIAAAwBwRkZUTYwDlUAAADFoAAAAHEdERUYAqADnAAAo8AAAACRHUE9ThhmITwAAKfgAA
AduR1NVQnHxefoAACkUAAAA4k9TLzJovoHLAAABeAAAAGBjbWFw5lFQMQAAA6gAAAGqZ2FzcP//AA
MAACjoAAAACGdseWYmRXoPAAAGQAAAHfhoZWFkE18ayQAAAPwAAAA2aGhlYQboArEAAAE0AAAAJGh
tdHjjERZ8AAAB2AAAAdBsb2NhuOexrgAABVQAAADqbWF4cAC7AEYAAAFYAAAAIG5hbWUr+h5lAAAk
OAAAA6Jwb3N0D3oPTQAAJ9wAAAEKAAEAAAABGhxJDqIhXw889QALA+gAAAAA0Bqf2QAAAADhCh2h/
2r/LgOxAyAAAAAIAAIAAAAAAAAAAQAAA8r/GgAAA7j/av9qA7EAAQAAAAAAAAAAAAAAAAAAAHQAAQ
AAAHQAQwAFAAAAAAACAAAAAQABAAAAQAAAAAAAAAADAfoBkAAFAAgCigJYAAAASwKKAlgAAAFeADI
BPgAAAAAFAAAAAAAAAAAAAAcAAAAAAAAAAAAAAABVS1dOAEAAIPsCAwL/GgDIA8oA5iAAAJMAAAAA
AhICsgAAACAAAwH0AAAAAAAAAU0AAADYAAAA8gA5AVMAVgJEAEYCRAA1AuQAKQKOAEAAsAArATsAZ
AE7AB4CMABVAkQAUADc/+EBEgAgANwAJQEv//sCRAApAkQAggJEADwCRAAtAkQAIQJEADkCRAArAk
QAMgJEACwCRAAxANwAJQDc/+ECRABnAkQAUAJEAEQB8wAjA1QANgJ/AB0CcwBkArsALwLFAGQCSwB
kAjcAZALGAC8C2gBkAQgAZAIgADcCYQBkAj8AZANiAGQCzgBkAuEALwJWAGQC3QAvAmsAZAJJADQC
ZAAiAqoAXgJuACADuAAaAnEAGQJFABMCTwAuATMAYgEv//sBJwAiAkQAUAH0ADIBLAApAhMAJAJjA
EoCEQAeAmcAHgIlAB4BIgAVAmcAHgJRAEoA7gA+AOn/8wIKAEoA9wBGA1cASgJRAEoCSgAeAmMASg
JnAB4BSgBKAcsAGAE5ABQCUABCAgIAAQMRAAEB4v/6AgEAAQHOABQBLwBAAPoAYAEvACECRABNA0Y
AJAItAHgBKgAcAkQAUAEsAHQAygAgAi0AOQD3ADYA9wAWAaEANgGhABYCbAAlAYMAeAGDADkA6/9q
AhsAFAIKABUB/QAVAAAAAwAAAAMAAAAcAAEAAAAAAKQAAwABAAAAHAAEAIgAAAAeABAAAwAOAH4Aq
QCrALEAtAC3ALsgGSAdICYgOiBEISL7Av//AAAAIACpAKsAsAC0ALcAuyAYIBwgJiA5IEQhIvsB//
//4/+5/7j/tP+y/7D/reBR4E/gR+A14CzfTwVxAAEAAAAAAAAAAAAAAAAAAAAAAAAAAAAAAAAAAAA
AAAAAAAEGAAABAAAAAAAAAAECAAAAAgAAAAAAAAAAAAAAAAAAAAEAAAMEBQYHCAkKCwwNDg8QERIT
FBUWFxgZGhscHR4fICEiIyQlJicoKSorLC0uLzAxMjM0NTY3ODk6Ozw9Pj9AQUJDREVGR0hJSktMT
U5PUFFSU1RVVldYWVpbXF1eX2BhAAAAAAAAAAAAAAAAAAAAAAAAAAAAAAAAAAAAAAAAAAAAAGQAAA
AAAAAAYnFmAAAAAABlAAAAAAAAAAAAAAAAAAAAAAAAAAAAY2htAAAAAAAAAABrbGlqAAAAAHAAbm9
ycwBnAAAAAAAAAAAAAAAAAAAAAAAAAAAAAAAAAAAAAAAAAAAAAAAmACYAJgAmAD4AUgCCAMoBCgFO
AVwBcgGIAaYBvAHKAdYB6AH2AgwCIAJKAogCpgLWAw4DIgNkA5wDugPUA+gD/AQQBEYEogS8BPoFJ
gVSBWoFgAWwBcoF1gX6BhQGJAZMBmgGiga0BuIHGgdUB2YHkAeiB8AH3AfyCAoIHAgqCDoITghcCG
oIogjSCPoJKglYCXwJwgnqCgIKKApACl4Klgq8CtwLDAs8C1YLjAuyC9oL7gwMDCYMSAxgDKAMrAz
qDQoNTA1mDYQNoA2uDcAN2g3oDfYODA4iDkoOXA5sDnoOnA7EDvwAAAAFAAAAAAH0ArwAAwAGAAkA
DAAPAAAxESERAxMhExcRASELARETAfT6qv6syKr+jgFUqsiqArz9RAGLAP/+1P8B/v3VAP8BLP4CA
P8AAgA5//IAuQKyAAMACwAANyMDMwIyFhQGIiY0oE4MZk84JCQ4JLQB/v3AJDgkJDgAAgBWAeUBPA
LfAAMABwAAEyMnMxcjJzOmRgpagkYKWgHl+vr6AAAAAAIARgAAAf4CsgAbAB8AAAEHMxUjByM3Iwc
jNyM1MzcjNTM3MwczNzMHMxUrAQczAZgdZXEvOi9bLzovWmYdZXEvOi9bLzovWp9bHlsBn4w429vb
2ziMONvb29s4jAAAAAMANf+mAg4DDAAfACYALAAAJRQGBxUjNS4BJzMeARcRLgE0Njc1MxUeARcjJ
icVHgEBFBYXNQ4BExU+ATU0Ag5xWDpgcgRcBz41Xl9oVTpVYwpcC1ttXP6cLTQuM5szOrVRZwlOTQ
ZqVzZECAEAGlukZAlOTQdrUG8O7iNlAQgxNhDlCDj+8/YGOjReAAAAAAUAKf/yArsCvAAHAAsAFQA
dACcAABIyFhQGIiY0EyMBMwQiBhUUFjI2NTQSMhYUBiImNDYiBhUUFjI2NTR5iFBQiFCVVwHAV/5c
OiMjOiPmiFBQiFCxOiMjOiMCvFaSVlaS/ZoCsjIzMC80NC8w/uNWklZWkhozMC80NC8wAAAAAgBA/
/ICbgLAACIALgAAARUjEQYjIiY1NDY3LgE1NDYzMhcVJiMiBhUUFhcWOwE1MxUFFBYzMjc1IyIHDg
ECbmBcYYOOVkg7R4hsQjY4Q0RNRD4SLDxW/pJUXzksPCkUUk0BgUb+zBVUZ0BkDw5RO1huCkULQzp
COAMBcHDHRz0J/AIHRQAAAAEAKwHlAIUC3wADAAATIycze0YKWgHl+gAAAAABAGT/sAEXAwwACQAA
EzMGEBcjLgE0Nt06dXU6OUBAAwzG/jDGVePs4wAAAAEAHv+wANEDDAAJAAATMx4BFAYHIzYQHjo5Q
EA5OnUDDFXj7ONVxgHQAAAAAQBVAFIB2wHbAA4AAAE3FwcXBycHJzcnNxcnMwEtmxOfcTJjYzJxnx
ObCj4BKD07KYolmZkliik7PbMAAQBQAFUB9AIlAAsAAAEjFSM1IzUzNTMVMwH0tTq1tTq1AR/Kyjj
OzgAAAAAB/+H/iACMAGQABAAANwcjNzOMWlFOXVrS3AAAAQAgAP8A8gE3AAMAABMjNTPy0tIA/zgA
AQAl//IApQByAAcAADYyFhQGIiY0STgkJDgkciQ4JCQ4AAAAAf/7/+IBNALQAAMAABcjEzM5Pvs+H
gLuAAAAAAIAKf/yAhsCwAADAAcAABIgECA2IBAgKQHy/g5gATL+zgLA/TJEAkYAAAAAAQCCAAABlg
KyAAgAAAERIxEHNTc2MwGWVr6SIygCsv1OAldxW1sWAAEAPAAAAg4CwAAZAAA3IRUhNRM+ATU0JiM
iDwEjNz4BMzIWFRQGB7kBUv4x+kI2QTt+EAFWAQp8aGVtSl5GRjEA/0RVLzlLmAoKa3FsUkNxXQAA
AAEALf/yAhYCwAAqAAABHgEVFAYjIi8BMxceATMyNjU0KwE1MzI2NTQmIyIGDwEjNz4BMzIWFRQGA
YxBSZJo2RUBVgEHV0JBUaQREUBUQzc5TQcBVgEKfGhfcEMBbxJbQl1x0AoKRkZHPn9GSD80QUVCCg
pfbGBPOlgAAAACACEAAAIkArIACgAPAAAlIxUjNSE1ATMRMyMRBg8BAiRXVv6qAVZWV60dHLCurq4
rAdn+QgFLMibzAAABADn/8gIZArIAHQAAATIWFRQGIyIvATMXFjMyNjU0JiMiByMTIRUhBzc2ATNv
d5Fl1RQBVgIad0VSTkVhL1IwAYj+vh8rMAHHgGdtgcUKCoFXTU5bYgGRRvAuHQAAAAACACv/8gITA
sAAFwAjAAABMhYVFAYjIhE0NjMyFh8BIycmIyIDNzYTMjY1NCYjIgYVFBYBLmp7imr0l3RZdAgBXA
IYZ5wKJzU6QVNJSz5SUAHSgWltiQFGxcNlVQoKdv7sPiz+ZF1LTmJbU0lhAAAAAQAyAAACGgKyAAY
AAAEVASMBITUCGv6oXAFL/oECsij9dgJsRgAAAAMALP/xAhgCwAAWACAALAAAAR4BFRQGIyImNTQ2
Ny4BNTQ2MhYVFAYmIgYVFBYyNjU0AzI2NTQmIyIGFRQWAZQ5S5BmbIpPOjA7ecp5P2F8Q0J8RIVJS
0pLTEtOAW0TXTxpZ2ZqPF0SE1A3VWVlVTdQ/UU0N0RENzT9/ko+Ok1NOj1LAAIAMf/yAhkCwAAXAC
MAAAEyERQGIyImLwEzFxYzMhMHBiMiJjU0NhMyNjU0JiMiBhUUFgEl9Jd0WXQIAVwCGGecCic1SWp
7imo+UlBAQVNJAsD+usXDZVUKCnYBFD4sgWltif5kW1NJYV1LTmIAAAACACX/8gClAiAABwAPAAAS
MhYUBiImNBIyFhQGIiY0STgkJDgkJDgkJDgkAiAkOCQkOP52JDgkJDgAAAAC/+H/iAClAiAABwAMA
AASMhYUBiImNBMHIzczSTgkJDgkaFpSTl4CICQ4JCQ4/mba5gAAAQBnAB4B+AH0AAYAAAENARUlNS
UB+P6qAVb+bwGRAbCmpkbJRMkAAAIAUAC7AfQBuwADAAcAAAEhNSERITUhAfT+XAGk/lwBpAGDOP8
AOAABAEQAHgHVAfQABgAAARUFNS0BNQHV/m8BVv6qAStEyUSmpkYAAAAAAgAj//IB1ALAABgAIAAA
ATIWFRQHDgEHIz4BNz4BNTQmIyIGByM+ARIyFhQGIiY0AQRibmktIAJWBSEqNig+NTlHBFoDezQ4J
CQ4JALAZ1BjaS03JS1DMD5LLDQ/SUVgcv2yJDgkJDgAAAAAAgA2/5gDFgKYADYAQgAAAQMGFRQzMj
Y1NCYjIg4CFRQWMzI2NxcGIyImNTQ+AjMyFhUUBiMiJwcGIyImNTQ2MzIfATcHNzYmIyIGFRQzMjY
Cej8EJjJJlnBAfGQ+oHtAhjUYg5OPx0h2k06Os3xRWQsVLjY5VHtdPBwJETcJDyUoOkZEJz8B0f74
EQ8kZl6EkTFZjVOLlyknMVm1pmCiaTq4lX6CSCknTVRmmR8wPdYnQzxuSWVGAAIAHQAAAncCsgAHA
AoAACUjByMTMxMjATMDAcj+UVz4dO5d/sjPZPT0ArL9TgE6ATQAAAADAGQAAAJMArIAEAAbACcAAA
EeARUUBgcGKwERMzIXFhUUJRUzMjc2NTQnJiMTPgE1NCcmKwEVMzIBvkdHZkwiNt7LOSGq/oeFHBt
hahIlSTM+cB8Yj5UWAW8QT0VYYgwFArIEF5Fv1eMED2NfDAL93AU+N24PBP0AAAAAAQAv//ICjwLA
ABsAAAEyFh8BIycmIyIGFRQWMzI/ATMHDgEjIiY1NDYBdX+PCwFWAiKiaHx5ZaIiAlYBCpWBk6a0A
sCAagoKpqN/gaOmCgplhcicn8sAAAIAZAAAAp8CsgAMABkAAAEeARUUBgcGKwERMzITPgE1NCYnJi
sBETMyAY59lJp8IzXN0jUVWmdjWRs5d3I4Aq4QqJWUug8EArL9mQ+PeHGHDgX92gAAAAABAGQAAAI
vArIACwAAJRUhESEVIRUhFSEVAi/+NQHB/pUBTf6zRkYCskbwRvAAAAABAGQAAAIlArIACQAAExUh
FSERIxEhFboBQ/69VgHBAmzwRv7KArJGAAAAAAEAL//yAo8CwAAfAAABMxEjNQcGIyImNTQ2MzIWH
wEjJyYjIgYVFBYzMjY1IwGP90wfPnWTprSSf48LAVYCIqJofHllVG+hAU3+s3hARsicn8uAagoKpq
N/gaN1XAAAAAEAZAAAAowCsgALAAABESMRIREjETMRIRECjFb+hFZWAXwCsv1OAS7+0gKy/sQBPAA
AAAABAGQAAAC6ArIAAwAAMyMRM7pWVgKyAAABADf/8gHoArIAEwAAAREUBw4BIyImLwEzFxYzMjc2
NREB6AIFcGpgbQIBVgIHfXQKAQKy/lYxIltob2EpKYyEFD0BpwAAAAABAGQAAAJ0ArIACwAACQEjA
wcVIxEzEQEzATsBJ3ntQlZWAVVlAWH+nwEnR+ACsv6RAW8AAQBkAAACLwKyAAUAACUVIREzEQIv/j
VWRkYCsv2UAAABAGQAAAMUArIAFAAAAREjETQ3BgcDIwMmJxYVESMRMxsBAxRWAiMxemx8NxsCVo7
MywKy/U4BY7ZLco7+nAFmoFxLtP6dArL9lwJpAAAAAAEAZAAAAoACsgANAAAhIwEWFREjETMBJjUR
MwKAhP67A1aEAUUDVAJeeov+pwKy/aJ5jAFZAAAAAgAv//ICuwLAAAkAEwAAEiAWFRQGICY1NBIyN
jU0JiIGFRTbATSsrP7MrNrYenrYegLAxaKhxsahov47nIeIm5uIhwACAGQAAAJHArIADgAYAAABHg
EVFAYHBisBESMRMzITNjQnJisBETMyAZRUX2VOHzuAVtY7GlxcGDWIiDUCrgtnVlVpCgT+5gKy/rU
V1BUF/vgAAAACAC//zAK9AsAAEgAcAAAlFhcHJiMiBwYjIiY1NDYgFhUUJRQWMjY1NCYiBgI9PUMx
UDcfKh8omqysATSs/dR62Hp62HpICTg7NgkHxqGixcWitbWHnJyHiJubAAIAZAAAAlgCsgAXACMAA
CUWFyMmJyYnJisBESMRMzIXHgEVFAYHFiUzMjc+ATU0JyYrAQIqDCJfGQwNWhAhglbiOx9QXEY1Tv
6bhDATMj1lGSyMtYgtOXR0BwH+1wKyBApbU0BSESRAAgVAOGoQBAABADT/8gIoAsAAJQAAATIWFyM
uASMiBhUUFhceARUUBiMiJiczHgEzMjY1NCYnLgE1NDYBOmd2ClwGS0E6SUNRdW+HZnKKC1wPWkQ9
Uk1cZGuEAsBwXUJHNjQ3OhIbZVZZbm5kREo+NT5DFRdYUFdrAAAAAAEAIgAAAmQCsgAHAAABIxEjE
SM1IQJk9lb2AkICbP2UAmxGAAEAXv/yAmQCsgAXAAABERQHDgEiJicmNREzERQXHgEyNjc2NRECZA
IIgfCBCAJWAgZYmlgGAgKy/k0qFFxzc1wUKgGz/lUrEkRQUEQSKwGrAAAAAAEAIAAAAnoCsgAGAAA
hIwMzGwEzAYJ07l3N1FwCsv2PAnEAAAEAGgAAA7ECsgAMAAABAyMLASMDMxsBMxsBA7HAcZyicrZi
kaB0nJkCsv1OAlP9rQKy/ZsCW/2kAmYAAAEAGQAAAm8CsgALAAAhCwEjEwMzGwEzAxMCCsrEY/bkY
re+Y/D6AST+3AFcAVb+5gEa/q3+oQAAAQATAAACUQKyAAgAAAERIxEDMxsBMwFdVvRjwLphARD+8A
EQAaL+sQFPAAABAC4AAAI5ArIACQAAJRUhNQEhNSEVAQI5/fUBof57Aen+YUZGQgIqRkX92QAAAAA
BAGL/sAEFAwwABwAAARUjETMVIxEBBWlpowMMOP0UOANcAAAB//v/4gE0AtAAAwAABSMDMwE0Pvs+
HgLuAAAAAQAi/7AAxQMMAAcAABcjNTMRIzUzxaNpaaNQOALsOAABAFAA1wH0AmgABgAAJQsBIxMzE
wGwjY1GsESw1wFZ/qcBkf5vAAAAAQAy/6oBwv/iAAMAAAUhNSEBwv5wAZBWOAAAAAEAKQJEALYCsg
ADAAATIycztjhVUAJEbgAAAAACACT/8gHQAiAAHQAlAAAhJwcGIyImNTQ2OwE1NCcmIyIHIz4BMzI
XFh0BFBcnMjY9ASYVFAF6CR0wVUtgkJoiAgdgaQlaBm1Zrg4DCuQ9R+5MOSFQR1tbDiwUUXBUXowf
J8c9SjRORzYSgVwAAAAAAgBK//ICRQLfABEAHgAAATIWFRQGIyImLwEVIxEzETc2EzI2NTQmIyIGH
QEUFgFUcYCVbiNJEyNWVigySElcU01JXmECIJd4i5QTEDRJAt/+3jkq/hRuZV55ZWsdX14AAQAe//
IB9wIgABgAAAEyFhcjJiMiBhUUFjMyNjczDgEjIiY1NDYBF152DFocbEJXU0A1Rw1aE3pbaoKQAiB
oWH5qZm1tPDlaXYuLgZcAAAACAB7/8gIZAt8AEQAeAAABESM1BwYjIiY1NDYzMhYfAREDMjY9ATQm
IyIGFRQWAhlWKDJacYCVbiNJEyOnSV5hQUlcUwLf/SFVOSqXeIuUExA0ARb9VWVrHV9ebmVeeQACA
B7/8gH9AiAAFQAbAAABFAchHgEzMjY3Mw4BIyImNTQ2MzIWJyIGByEmAf0C/oAGUkA1SwlaD4FXbI
WObmt45UBVBwEqDQEYFhNjWD84W16Oh3+akU9aU60AAAEAFQAAARoC8gAWAAATBh0BMxUjESMRIzU
zNTQ3PgEzMhcVJqcDbW1WOTkDB0k8Hx5oAngVITRC/jQBzEIsJRs5PwVHEwAAAAIAHv8uAhkCIAAi
AC8AAAERFAcOASMiLwEzFx4BMzI2NzY9AQcGIyImNTQ2MzIWHwE1AzI2PQE0JiMiBhUUFgIZAQSEd
NwRAVcBBU5DTlUDASgyWnGAlW4jSRMjp0leYUFJXFMCEv5wSh1zeq8KCTI8VU0ZIQk5Kpd4i5QTED
RJ/iJlax1fXm5lXnkAAQBKAAACCgLkABcAAAEWFREjETQnLgEHDgEdASMRMxE3NjMyFgIIAlYCBDs
6RVRWViE5UVViAYUbQP7WASQxGzI7AQJyf+kC5P7TPSxUAAACAD4AAACsAsAABwALAAASMhYUBiIm
NBMjETNeLiAgLiBiVlYCwCAuICAu/WACEgAC//P/LgCnAsAABwAVAAASMhYUBiImNBcRFAcGIyInN
RY3NjURWS4gIC4gYgMLcRwNSgYCAsAgLiAgLo79wCUbZAJGBzMOHgJEAAAAAQBKAAACCALfAAsAAC
EnBxUjETMREzMHEwGTwTJWVvdu9/rgN6kC3/4oAQv6/ugAAQBG//wA3gLfAA8AABMRFBceATcVBiM
iJicmNRGcAQIcIxkkKi4CAQLf/bkhERoSBD4EJC8SNAJKAAAAAQBKAAADEAIgACQAAAEWFREjETQn
JiMiFREjETQnJiMiFREjETMVNzYzMhYXNzYzMhYDCwVWBAxedFYEDF50VlYiJko7ThAvJkpEVAGfI
jn+vAEcQyRZ1v76ARxDJFnW/voCEk08HzYtRB9HAAAAAAEASgAAAgoCIAAWAAABFhURIxE0JyYjIg
YdASMRMxU3NjMyFgIIAlYCCXBEVVZWITlRVWIBhRtA/tYBJDEbbHR/6QISWz0sVAAAAAACAB7/8gI
sAiAABwARAAASIBYUBiAmNBIyNjU0JiIGFRSlAQCHh/8Ah7ieWlqeWgIgn/Cfn/D+s3ZfYHV1YF8A
AgBK/zwCRQIgABEAHgAAATIWFRQGIyImLwERIxEzFTc2EzI2NTQmIyIGHQEUFgFUcYCVbiNJEyNWV
igySElcU01JXmECIJd4i5QTEDT+8wLWVTkq/hRuZV55ZWsdX14AAgAe/zwCGQIgABEAHgAAAREjEQ
cGIyImNTQ2MzIWHwE1AzI2PQE0JiMiBhUUFgIZVigyWnGAlW4jSRMjp0leYUFJXFMCEv0qARk5Kpd
4i5QTEDRJ/iJlax1fXm5lXnkAAQBKAAABPgIeAA0AAAEyFxUmBhURIxEzFTc2ARoWDkdXVlYwIwIe
B0EFVlf+0gISU0cYAAEAGP/yAa0CIAAjAAATMhYXIyYjIgYVFBYXHgEVFAYjIiYnMxYzMjY1NCYnL
gE1NDbkV2MJWhNdKy04PF1XbVhWbgxaE2ktOjlEUllkAiBaS2MrJCUoEBlPQkhOVFZoKCUmLhIWSE
BIUwAAAAEAFP/4ARQCiQAXAAATERQXHgE3FQYjIiYnJjURIzUzNTMVMxWxAQMmMx8qMjMEAUdHVmM
BzP7PGw4mFgY/BSwxDjQBNUJ7e0IAAAABAEL/8gICAhIAFwAAAREjNQcGIyImJyY1ETMRFBceATMy
Nj0BAgJWITlRT2EKBVYEBkA1RFECEv3uWj4qTToiOQE+/tIlJC43c4DpAAAAAAEAAQAAAfwCEgAGA
AABAyMDMxsBAfzJaclfop8CEv3uAhL+LQHTAAABAAEAAAMLAhIADAAAAQMjCwEjAzMbATMbAQMLqW
Z2dmapY3t0a3Z7AhL97gG+/kICEv5AAcD+QwG9AAAB//oAAAHWAhIACwAAARMjJwcjEwMzFzczARq
8ZIuKY763ZoWFYwEO/vLV1QEMAQbNzQAAAQAB/y4B+wISABEAAAEDDgEjIic1FjMyNj8BAzMbAQH7
2iFZQB8NDRIpNhQH02GenQIS/cFVUAJGASozEwIt/i4B0gABABQAAAGxAg4ACQAAJRUhNQEhNSEVA
QGx/mMBNP7iAYL+zkREQgGIREX+ewAAAAABAED/sAEOAwwALAAAASMiBhUUFxYVFAYHHgEVFAcGFR
QWOwEVIyImNTQ3NjU0JzU2NTQnJjU0NjsBAQ4MKiMLDS4pKS4NCyMqDAtERAwLUlILDERECwLUGBk
WTlsgKzUFBTcrIFtOFhkYOC87GFVMIkUIOAhFIkxVGDsvAAAAAAEAYP84AJoDIAADAAAXIxEzmjo6
yAPoAAEAIf+wAO8DDAAsAAATFQYVFBcWFRQGKwE1MzI2NTQnJjU0NjcuATU0NzY1NCYrATUzMhYVF
AcGFRTvUgsMREQLDCojCw0uKSkuDQsjKgwLREQMCwF6OAhFIkxVGDsvOBgZFk5bICs1BQU3KyBbTh
YZGDgvOxhVTCJFAAABAE0A3wH2AWQAEwAAATMUIyImJyYjIhUjNDMyFhcWMzIBvjhuGywtQR0xOG4
bLC1BHTEBZIURGCNMhREYIwAAAwAk/94DIgLoAAcAEQApAAAAIBYQBiAmECQgBhUUFiA2NTQlMhYX
IyYjIgYUFjMyNjczDgEjIiY1NDYBAQFE3d3+vN0CB/7wubkBELn+xVBnD1wSWDo+QTcqOQZcEmZWX
HN2Aujg/rbg4AFKpr+Mjb6+jYxbWEldV5ZZNShLVn5na34AAgB4AFIB9AGeAAUACwAAAQcXIyc3Mw
cXIyc3AUqJiUmJifOJiUmJiQGepqampqampqYAAAIAHAHSAQ4CwAAHAA8AABIyFhQGIiY0NiIGFBY
yNjRgakREakSTNCEhNCECwEJqQkJqCiM4IyM4AAAAAAIAUAAAAfQCCwALAA8AAAEzFSMVIzUjNTM1
MxMhNSEBP7W1OrW1OrX+XAGkAVs4tLQ4sP31OAAAAQB0AkQBAQKyAAMAABMjNzOsOD1QAkRuAAAAA
AEAIADsAKoBdgAHAAASMhYUBiImNEg6KCg6KAF2KDooKDoAAAIAOQBSAbUBngAFAAsAACUHIzcnMw
UHIzcnMwELiUmJiUkBM4lJiYlJ+KampqampqYAAAABADYB5QDhAt8ABAAAEzczByM2Xk1OXQHv8Po
AAQAWAeUAwQLfAAQAABMHIzczwV5NTl0C1fD6AAIANgHlAYsC3wAEAAkAABM3MwcjPwEzByM2Xk1O
XapeTU5dAe/w+grw+gAAAgAWAeUBawLfAAQACQAAEwcjNzMXByM3M8FeTU5dql5NTl0C1fD6CvD6A
AADACX/8gI1AHIABwAPABcAADYyFhQGIiY0NjIWFAYiJjQ2MhYUBiImNEk4JCQ4JOw4JCQ4JOw4JC
Q4JHIkOCQkOCQkOCQkOCQkOCQkOAAAAAEAeABSAUoBngAFAAABBxcjJzcBSomJSYmJAZ6mpqamAAA
AAAEAOQBSAQsBngAFAAAlByM3JzMBC4lJiYlJ+KampgAAAf9qAAABgQKyAAMAACsBATM/VwHAVwKy
AAAAAAIAFAHIAdwClAAHABQAABMVIxUjNSM1BRUjNwcjJxcjNTMXN9pKMkoByDICKzQqATJLKysCl
CmjoykBy46KiY3Lm5sAAQAVAAABvALyABgAAAERIxEjESMRIzUzNTQ3NjMyFxUmBgcGHQEBvFbCVj
k5AxHHHx5iVgcDAg798gHM/jQBzEIOJRuWBUcIJDAVIRYAAAABABX//AHkAvIAJQAAJR4BNxUGIyI
mJyY1ESYjIgcGHQEzFSMRIxEjNTM1NDc2MzIXERQBowIcIxkkKi4CAR4nXgwDbW1WLy8DEbNdOmYa
EQQ/BCQvEjQCFQZWFSEWQv40AcxCDiUblhP9uSEAAAAAAAAWAQ4AAQAAAAAAAAATACgAAQAAAAAAA
QAHAEwAAQAAAAAAAgAHAGQAAQAAAAAAAwAaAKIAAQAAAAAABAAHAM0AAQAAAAAABQA8AU8AAQAAAA
AABgAPAawAAQAAAAAACAALAdQAAQAAAAAACQALAfgAAQAAAAAACwAXAjQAAQAAAAAADAAXAnwAAwA
BBAkAAAAmAAAAAwABBAkAAQAOADwAAwABBAkAAgAOAFQAAwABBAkAAwA0AGwAAwABBAkABAAOAL0A
AwABBAkABQB4ANUAAwABBAkABgAeAYwAAwABBAkACAAWAbwAAwABBAkACQAWAeAAAwABBAkACwAuA
gQAAwABBAkADAAuAkwATgBvACAAUgBpAGcAaAB0AHMAIABSAGUAcwBlAHIAdgBlAGQALgAATm8gUm
lnaHRzIFJlc2VydmVkLgAAQQBpAGwAZQByAG8AbgAAQWlsZXJvbgAAUgBlAGcAdQBsAGEAcgAAUmV
ndWxhcgAAMQAuADEAMAAyADsAVQBLAFcATgA7AEEAaQBsAGUAcgBvAG4ALQBSAGUAZwB1AGwAYQBy
AAAxLjEwMjtVS1dOO0FpbGVyb24tUmVndWxhcgAAQQBpAGwAZQByAG8AbgAAQWlsZXJvbgAAVgBlA
HIAcwBpAG8AbgAgADEALgAxADAAMgA7AFAAUwAgADAAMAAxAC4AMQAwADIAOwBoAG8AdABjAG8Abg
B2ACAAMQAuADAALgA3ADAAOwBtAGEAawBlAG8AdABmAC4AbABpAGIAMgAuADUALgA1ADgAMwAyADk
AAFZlcnNpb24gMS4xMDI7UFMgMDAxLjEwMjtob3Rjb252IDEuMC43MDttYWtlb3RmLmxpYjIuNS41
ODMyOQAAQQBpAGwAZQByAG8AbgAtAFIAZQBnAHUAbABhAHIAAEFpbGVyb24tUmVndWxhcgAAUwBvA
HIAYQAgAFMAYQBnAGEAbgBvAABTb3JhIFNhZ2FubwAAUwBvAHIAYQAgAFMAYQBnAGEAbgBvAABTb3
JhIFNhZ2FubwAAaAB0AHQAcAA6AC8ALwB3AHcAdwAuAGQAbwB0AGMAbwBsAG8AbgAuAG4AZQB0AAB
odHRwOi8vd3d3LmRvdGNvbG9uLm5ldAAAaAB0AHQAcAA6AC8ALwB3AHcAdwAuAGQAbwB0AGMAbwBs
AG8AbgAuAG4AZQB0AABodHRwOi8vd3d3LmRvdGNvbG9uLm5ldAAAAAACAAAAAAAA/4MAMgAAAAAAA
AAAAAAAAAAAAAAAAAAAAHQAAAABAAIAAwAEAAUABgAHAAgACQAKAAsADAANAA4ADwAQABEAEgATAB
QAFQAWABcAGAAZABoAGwAcAB0AHgAfACAAIQAiACMAJAAlACYAJwAoACkAKgArACwALQAuAC8AMAA
xADIAMwA0ADUANgA3ADgAOQA6ADsAPAA9AD4APwBAAEEAQgBDAEQARQBGAEcASABJAEoASwBMAE0A
TgBPAFAAUQBSAFMAVABVAFYAVwBYAFkAWgBbAFwAXQBeAF8AYABhAIsAqQCDAJMAjQDDAKoAtgC3A
LQAtQCrAL4AvwC8AIwAwADBAAAAAAAB//8AAgABAAAADAAAABwAAAACAAIAAwBxAAEAcgBzAAIABA
AAAAIAAAABAAAACgBMAGYAAkRGTFQADmxhdG4AGgAEAAAAAP//AAEAAAAWAANDQVQgAB5NT0wgABZ
ST00gABYAAP//AAEAAAAA//8AAgAAAAEAAmxpZ2EADmxvY2wAFAAAAAEAAQAAAAEAAAACAAYAEAAG
AAAAAgASADQABAAAAAEATAADAAAAAgAQABYAAQAcAAAAAQABAE8AAQABAGcAAQABAE8AAwAAAAIAE
AAWAAEAHAAAAAEAAQAvAAEAAQBnAAEAAQAvAAEAGgABAAgAAgAGAAwAcwACAE8AcgACAEwAAQABAE
kAAAABAAAACgBGAGAAAkRGTFQADmxhdG4AHAAEAAAAAP//AAIAAAABABYAA0NBVCAAFk1PTCAAFlJ
PTSAAFgAA//8AAgAAAAEAAmNwc3AADmtlcm4AFAAAAAEAAAAAAAEAAQACAAYADgABAAAAAQASAAIA
AAACAB4ANgABAAoABQAFAAoAAgABACQAPQAAAAEAEgAEAAAAAQAMAAEAOP/nAAEAAQAkAAIGigAEA
AAFJAXKABoAGQAA//gAAAAAAAAAAAAAAAAAAAAAAAAAAAAAAAAAAAAAAAAAAAAAAAAAAAAAAAAAAA
AAAAD/sv+4/+z/7v/MAAAAAAAAAAAAAAAAAAAAAAAAAAAAAAAAAAAAAAAAAAAAAAAAAAAAAAAAAAA
AAAAAAAD/xAAAAAAAAAAAAAAAAAAAAAAAAAAAAAAAAAAAAAAAAAAAAAAAAAAA/9T/6AAAAAD/8QAA
ABD/vQAAAAAAAAAAAAAAAAAAAAAAAAAAAAAAAAAAAAAAAAAAAAD/7gAAAAAAAAAAAAAAAAAA//MAA
AAAAAAAAAAAAAAAAAAAAAAAAAAAAAAAAAAAAAAAAAAAAAAAAAAAABIAAAAAAAAAAP/5AAAAAAAAAA
AAAAAAAAAAAAAAAAAAAAAAAAAAAAAAAAAAAAAAAAAAAAAAAAAAAP/gAAD/4AAAAAAAAAAAAAAAAAA
AAAAAAAAAAAAAAAAAAAAAAAAAAAAAAAAAAAAAAAAAAAAAAAAA//L/9AAAAAAAAAAAAAAAAAAAAAAA
AAAAAAAAAAAA/+gAAAAAAAkAAAAAAAAAAAAAAAAAAAAAAAAAAAAAAAAAAAAAAAAAAAAAAAAAAAAAA
AAAAAAAAAAAAAAAAAAAAAAAAAAAAAAAAAAAAAAAAAAAAAAAAAAAAAAAAAAAAAAAAAAAAP/zAAAAAA
AAAAAAAAAAAAAAAAAAAAAAAAAAAAAAAAAAAAAAAAAAAAAAAAAAAAAAAP/mAAAAAAAAAAAAAAAAAAD
/4gAA//AAAAAA//YAAAAAAAAAAAAAAAAAAAAAAAAAAAAAAAD/+AAAAAAAAP/OAAAAAAAAAAAAAAAA
AAAAAAAAAAAAAAAAAAAAAAAAAAAAAAAAAAD/zv/qAAAAAP/0AAAACAAAAAAAAAAAAAAAAAAAAAAAA
AAAAAAAAAAAAAAAAAAAAAAAAAAAAAAAAAAAAAAAAP/ZAAD/egAA/1kAAAAA/5D/rgAAAAAAAAAAAA
AAAAAAAAAAAAAAAAD/9AAAAAAAAAAAAAAAAAAAAAAAAAAAAAAAAAAAAAAAAAAAAAAAAAAAAAAAAAA
AAAAAAAAAAAAAAAAAAAD/8AAA/7b/8P+wAAD/8P/E/98AAAAA/8P/+P/0//oAAAAAAAAAAAAA//gA
AAAAAAAAAAAAAAAAAAAAAAAAAAAAAAAAAAAAAAAAAAAAAAAAAAAAAAAAAAAA/+AAAAAAAAAAAAAAA
AAAAAAAAAAAAAAAAAAAAAAAAAAAAAAAAAAAAAAAAAAAAAAAAAD/w//C/9MAAP/SAAD/9wAAAAAAAA
AAAAAAAAAAAAAAAAAAAAAAAAAAAAD/yAAA/+kAAAAA//QAAAAAAAAAAAAAAAAAAAAAAAAAAAAAAAA
AAAAAAAAAAAAAAAAAAAAAAAAAAAAAAAD/9wAAAAD//QAAAAAAAAAAAAAAAAAAAAAAAAAAAAAAAAAA
AAAAAAAAAAAAAAAAAAAAAP/2AAAAAAAAAAAAAAAAAAAAAAAAAAAAAAAAAAAAAAAAAAAAAAAAAAAAA
AAAAAAAAP/cAAAAAAAAAAAAAAAA/7YAAAAAAAAAAAAAAAAAAAAAAAAAAAAAAAAAAAAAAAAAAAAAAA
AAAAAAAAAAAAAAAAAAAAAAAAAAAP/8AAAAAAAAAAAAAAAAAAAAAAAAAAAAAAAAAAD/6AAAAAAAAAA
AAAAAAAAAAAAAAAAAAAAAAAAAAAAAAAAAAAAAAAAAAAAAAAAAAAAAAQAkAFAAEAAAAAQACwAAABcA
BgAAAAAAAAAIAA4AAAAAAAsAEgAAAAAAAAATABkAAwANAAAAAQAJAAAAAAAAAAAAAAAAAAAAGAAAA
AAABwAAAAAAAAAAAAAAFQAFAAAAAAAYABgAAAAUAAAACgAAAAwAAgAPABEAFgAAAAAAAAAAAAAAAA
AAAAAAAAAAAAAAAAAAAAAAAAAAAAAAAAAAAAAAAAAFAAEAEQBdAAYAAAAAAAAAAAAAAAAAAAAAAAA
AAAAAAAAAAAAAAAAAAAAAAAAAAQAAAAcAAAAAAAAABwAAAAAACAAAAAAAAAAAAAcAAAAHAAAAEwAJ
ABUADgAPAAAACwAQAAAAAAAAAAAAAAAAAAUAGAACAAIAAgAAAAIAGAAXAAAAGAAAABYAFgACABYAA
gAWAAAAEQADAAoAFAAMAA0ABAAAAAAAAAAAAAAAAAAAAAAAAAAAAAAAAAASAAAAEgAGAAEAHgAkAC
YAJwApACoALQAuAC8AMgAzADcAOAA5ADoAPAA9AEUASABOAE8AUgBTAFUAVwBZAFoAWwBcAF0AcwA
AAAAAAQAAAADa3tfFAAAAANAan9kAAAAA4QodoQ==
"""
                )
            ),
            10 if size is None else size,
            layout_engine=Layout.BASIC,
        )
    return load_default_imagefont()<|MERGE_RESOLUTION|>--- conflicted
+++ resolved
@@ -1056,14 +1056,8 @@
 
     :return: A font object.
     """
-<<<<<<< HEAD
-    if core.__class__.__name__ == "module" or size is not None:
+    if isinstance(core, ModuleType) or size is not None:
         return truetype(
-=======
-    f: FreeTypeFont | ImageFont
-    if isinstance(core, ModuleType) or size is not None:
-        f = truetype(
->>>>>>> 920698ee
             BytesIO(
                 base64.b64decode(
                     b"""
