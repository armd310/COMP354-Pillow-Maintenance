#
# The Python Imaging Library.
# $Id$
#
# PIL raster font management
#
# History:
# 1996-08-07 fl   created (experimental)
# 1997-08-25 fl   minor adjustments to handle fonts from pilfont 0.3
# 1999-02-06 fl   rewrote most font management stuff in C
# 1999-03-17 fl   take pth files into account in load_path (from Richard Jones)
# 2001-02-17 fl   added freetype support
# 2001-05-09 fl   added TransposedFont wrapper class
# 2002-03-04 fl   make sure we have a "L" or "1" font
# 2002-12-04 fl   skip non-directory entries in the system path
# 2003-04-29 fl   add embedded default font
# 2003-09-27 fl   added support for truetype charmap encodings
#
# Todo:
# Adapt to PILFONT2 format (16-bit fonts, compressed, single file)
#
# Copyright (c) 1997-2003 by Secret Labs AB
# Copyright (c) 1996-2003 by Fredrik Lundh
#
# See the README file for information on usage and redistribution.
#

import base64
import os
import sys
import warnings
from enum import IntEnum
from io import BytesIO

from . import Image
<<<<<<< HEAD
from ._util import is_directory, is_path
=======
from ._deprecate import deprecate
from ._util import isDirectory, isPath
>>>>>>> 535c4571


class Layout(IntEnum):
    BASIC = 0
    RAQM = 1


def __getattr__(name):
    for enum, prefix in {Layout: "LAYOUT_"}.items():
        if name.startswith(prefix):
            name = name[len(prefix) :]
            if name in enum.__members__:
                deprecate(f"{prefix}{name}", 10, f"{enum.__name__}.{name}")
                return enum[name]
    raise AttributeError(f"module '{__name__}' has no attribute '{name}'")


class _ImagingFtNotInstalled:
    # module placeholder
    def __getattr__(self, id):
        raise ImportError("The _imagingft C module is not installed")


try:
    from . import _imagingft as core
except ImportError:
    core = _ImagingFtNotInstalled()


# FIXME: add support for pilfont2 format (see FontFile.py)

# --------------------------------------------------------------------
# Font metrics format:
#       "PILfont" LF
#       fontdescriptor LF
#       (optional) key=value... LF
#       "DATA" LF
#       binary data: 256*10*2 bytes (dx, dy, dstbox, srcbox)
#
# To place a character, cut out srcbox and paste at dstbox,
# relative to the character position.  Then move the character
# position according to dx, dy.
# --------------------------------------------------------------------


class ImageFont:
    "PIL font wrapper"

    def _load_pilfont(self, filename):

        with open(filename, "rb") as fp:
            image = None
            for ext in (".png", ".gif", ".pbm"):
                if image:
                    image.close()
                try:
                    fullname = os.path.splitext(filename)[0] + ext
                    image = Image.open(fullname)
                except Exception:
                    pass
                else:
                    if image and image.mode in ("1", "L"):
                        break
            else:
                if image:
                    image.close()
                raise OSError("cannot find glyph data file")

            self.file = fullname

            self._load_pilfont_data(fp, image)
            image.close()

    def _load_pilfont_data(self, file, image):

        # read PILfont header
        if file.readline() != b"PILfont\n":
            raise SyntaxError("Not a PILfont file")
        file.readline().split(b";")
        self.info = []  # FIXME: should be a dictionary
        while True:
            s = file.readline()
            if not s or s == b"DATA\n":
                break
            self.info.append(s)

        # read PILfont metrics
        data = file.read(256 * 20)

        # check image
        if image.mode not in ("1", "L"):
            raise TypeError("invalid font image mode")

        image.load()

        self.font = Image.core.font(image.im, data)

    def getsize(self, text, *args, **kwargs):
        """
        Returns width and height (in pixels) of given text.

        :param text: Text to measure.

        :return: (width, height)
        """
        return self.font.getsize(text)

    def getmask(self, text, mode="", *args, **kwargs):
        """
        Create a bitmap for the text.

        If the font uses antialiasing, the bitmap should have mode ``L`` and use a
        maximum value of 255. Otherwise, it should have mode ``1``.

        :param text: Text to render.
        :param mode: Used by some graphics drivers to indicate what mode the
                     driver prefers; if empty, the renderer may return either
                     mode. Note that the mode is always a string, to simplify
                     C-level implementations.

                     .. versionadded:: 1.1.5

        :return: An internal PIL storage memory instance as defined by the
                 :py:mod:`PIL.Image.core` interface module.
        """
        return self.font.getmask(text, mode)


##
# Wrapper for FreeType fonts.  Application code should use the
# <b>truetype</b> factory function to create font objects.


class FreeTypeFont:
    "FreeType font wrapper (requires _imagingft service)"

    def __init__(self, font=None, size=10, index=0, encoding="", layout_engine=None):
        # FIXME: use service provider instead

        self.path = font
        self.size = size
        self.index = index
        self.encoding = encoding

        if layout_engine not in (Layout.BASIC, Layout.RAQM):
            layout_engine = Layout.BASIC
            if core.HAVE_RAQM:
                layout_engine = Layout.RAQM
        elif layout_engine == Layout.RAQM and not core.HAVE_RAQM:
            warnings.warn(
                "Raqm layout was requested, but Raqm is not available. "
                "Falling back to basic layout."
            )
            layout_engine = Layout.BASIC

        self.layout_engine = layout_engine

        def load_from_bytes(f):
            self.font_bytes = f.read()
            self.font = core.getfont(
                "", size, index, encoding, self.font_bytes, layout_engine
            )

        if is_path(font):
            if sys.platform == "win32":
                font_bytes_path = font if isinstance(font, bytes) else font.encode()
                try:
                    font_bytes_path.decode("ascii")
                except UnicodeDecodeError:
                    # FreeType cannot load fonts with non-ASCII characters on Windows
                    # So load it into memory first
                    with open(font, "rb") as f:
                        load_from_bytes(f)
                    return
            self.font = core.getfont(
                font, size, index, encoding, layout_engine=layout_engine
            )
        else:
            load_from_bytes(font)

    def __getstate__(self):
        return [self.path, self.size, self.index, self.encoding, self.layout_engine]

    def __setstate__(self, state):
        path, size, index, encoding, layout_engine = state
        self.__init__(path, size, index, encoding, layout_engine)

    def _multiline_split(self, text):
        split_character = "\n" if isinstance(text, str) else b"\n"
        return text.split(split_character)

    def getname(self):
        """
        :return: A tuple of the font family (e.g. Helvetica) and the font style
            (e.g. Bold)
        """
        return self.font.family, self.font.style

    def getmetrics(self):
        """
        :return: A tuple of the font ascent (the distance from the baseline to
            the highest outline point) and descent (the distance from the
            baseline to the lowest outline point, a negative value)
        """
        return self.font.ascent, self.font.descent

    def getlength(self, text, mode="", direction=None, features=None, language=None):
        """
        Returns length (in pixels with 1/64 precision) of given text when rendered
        in font with provided direction, features, and language.

        This is the amount by which following text should be offset.
        Text bounding box may extend past the length in some fonts,
        e.g. when using italics or accents.

        The result is returned as a float; it is a whole number if using basic layout.

        Note that the sum of two lengths may not equal the length of a concatenated
        string due to kerning. If you need to adjust for kerning, include the following
        character and subtract its length.

        For example, instead of

        .. code-block:: python

          hello = font.getlength("Hello")
          world = font.getlength("World")
          hello_world = hello + world  # not adjusted for kerning
          assert hello_world == font.getlength("HelloWorld")  # may fail

        use

        .. code-block:: python

          hello = font.getlength("HelloW") - font.getlength("W")  # adjusted for kerning
          world = font.getlength("World")
          hello_world = hello + world  # adjusted for kerning
          assert hello_world == font.getlength("HelloWorld")  # True

        or disable kerning with (requires libraqm)

        .. code-block:: python

          hello = draw.textlength("Hello", font, features=["-kern"])
          world = draw.textlength("World", font, features=["-kern"])
          hello_world = hello + world  # kerning is disabled, no need to adjust
          assert hello_world == draw.textlength("HelloWorld", font, features=["-kern"])

        .. versionadded:: 8.0.0

        :param text: Text to measure.
        :param mode: Used by some graphics drivers to indicate what mode the
                     driver prefers; if empty, the renderer may return either
                     mode. Note that the mode is always a string, to simplify
                     C-level implementations.

        :param direction: Direction of the text. It can be 'rtl' (right to
                          left), 'ltr' (left to right) or 'ttb' (top to bottom).
                          Requires libraqm.

        :param features: A list of OpenType font features to be used during text
                         layout. This is usually used to turn on optional
                         font features that are not enabled by default,
                         for example 'dlig' or 'ss01', but can be also
                         used to turn off default font features for
                         example '-liga' to disable ligatures or '-kern'
                         to disable kerning.  To get all supported
                         features, see
                         https://docs.microsoft.com/en-us/typography/opentype/spec/featurelist
                         Requires libraqm.

        :param language: Language of the text. Different languages may use
                         different glyph shapes or ligatures. This parameter tells
                         the font which language the text is in, and to apply the
                         correct substitutions as appropriate, if available.
                         It should be a `BCP 47 language code
                         <https://www.w3.org/International/articles/language-tags/>`_
                         Requires libraqm.

        :return: Width for horizontal, height for vertical text.
        """
        return self.font.getlength(text, mode, direction, features, language) / 64

    def getbbox(
        self,
        text,
        mode="",
        direction=None,
        features=None,
        language=None,
        stroke_width=0,
        anchor=None,
    ):
        """
        Returns bounding box (in pixels) of given text relative to given anchor
        when rendered in font with provided direction, features, and language.

        Use :py:meth:`getlength()` to get the offset of following text with
        1/64 pixel precision. The bounding box includes extra margins for
        some fonts, e.g. italics or accents.

        .. versionadded:: 8.0.0

        :param text: Text to render.
        :param mode: Used by some graphics drivers to indicate what mode the
                     driver prefers; if empty, the renderer may return either
                     mode. Note that the mode is always a string, to simplify
                     C-level implementations.

        :param direction: Direction of the text. It can be 'rtl' (right to
                          left), 'ltr' (left to right) or 'ttb' (top to bottom).
                          Requires libraqm.

        :param features: A list of OpenType font features to be used during text
                         layout. This is usually used to turn on optional
                         font features that are not enabled by default,
                         for example 'dlig' or 'ss01', but can be also
                         used to turn off default font features for
                         example '-liga' to disable ligatures or '-kern'
                         to disable kerning.  To get all supported
                         features, see
                         https://docs.microsoft.com/en-us/typography/opentype/spec/featurelist
                         Requires libraqm.

        :param language: Language of the text. Different languages may use
                         different glyph shapes or ligatures. This parameter tells
                         the font which language the text is in, and to apply the
                         correct substitutions as appropriate, if available.
                         It should be a `BCP 47 language code
                         <https://www.w3.org/International/articles/language-tags/>`_
                         Requires libraqm.

        :param stroke_width: The width of the text stroke.

        :param anchor:  The text anchor alignment. Determines the relative location of
                        the anchor to the text. The default alignment is top left.
                        See :ref:`text-anchors` for valid values.

        :return: ``(left, top, right, bottom)`` bounding box
        """
        size, offset = self.font.getsize(
            text, mode, direction, features, language, anchor
        )
        left, top = offset[0] - stroke_width, offset[1] - stroke_width
        width, height = size[0] + 2 * stroke_width, size[1] + 2 * stroke_width
        return left, top, left + width, top + height

    def getsize(
        self, text, direction=None, features=None, language=None, stroke_width=0
    ):
        """
        Returns width and height (in pixels) of given text if rendered in font with
        provided direction, features, and language.

        Use :py:meth:`getlength()` to measure the offset of following text with
        1/64 pixel precision.
        Use :py:meth:`getbbox()` to get the exact bounding box based on an anchor.

        .. note:: For historical reasons this function measures text height from
            the ascender line instead of the top, see :ref:`text-anchors`.
            If you wish to measure text height from the top, it is recommended
            to use the bottom value of :meth:`getbbox` with ``anchor='lt'`` instead.

        :param text: Text to measure.

        :param direction: Direction of the text. It can be 'rtl' (right to
                          left), 'ltr' (left to right) or 'ttb' (top to bottom).
                          Requires libraqm.

                          .. versionadded:: 4.2.0

        :param features: A list of OpenType font features to be used during text
                         layout. This is usually used to turn on optional
                         font features that are not enabled by default,
                         for example 'dlig' or 'ss01', but can be also
                         used to turn off default font features for
                         example '-liga' to disable ligatures or '-kern'
                         to disable kerning.  To get all supported
                         features, see
                         https://docs.microsoft.com/en-us/typography/opentype/spec/featurelist
                         Requires libraqm.

                         .. versionadded:: 4.2.0

        :param language: Language of the text. Different languages may use
                         different glyph shapes or ligatures. This parameter tells
                         the font which language the text is in, and to apply the
                         correct substitutions as appropriate, if available.
                         It should be a `BCP 47 language code
                         <https://www.w3.org/International/articles/language-tags/>`_
                         Requires libraqm.

                         .. versionadded:: 6.0.0

        :param stroke_width: The width of the text stroke.

                         .. versionadded:: 6.2.0

        :return: (width, height)
        """
        # vertical offset is added for historical reasons
        # see https://github.com/python-pillow/Pillow/pull/4910#discussion_r486682929
        size, offset = self.font.getsize(text, "L", direction, features, language)
        return (
            size[0] + stroke_width * 2,
            size[1] + stroke_width * 2 + offset[1],
        )

    def getsize_multiline(
        self,
        text,
        direction=None,
        spacing=4,
        features=None,
        language=None,
        stroke_width=0,
    ):
        """
        Returns width and height (in pixels) of given text if rendered in font
        with provided direction, features, and language, while respecting
        newline characters.

        :param text: Text to measure.

        :param direction: Direction of the text. It can be 'rtl' (right to
                          left), 'ltr' (left to right) or 'ttb' (top to bottom).
                          Requires libraqm.

        :param spacing: The vertical gap between lines, defaulting to 4 pixels.

        :param features: A list of OpenType font features to be used during text
                         layout. This is usually used to turn on optional
                         font features that are not enabled by default,
                         for example 'dlig' or 'ss01', but can be also
                         used to turn off default font features for
                         example '-liga' to disable ligatures or '-kern'
                         to disable kerning.  To get all supported
                         features, see
                         https://docs.microsoft.com/en-us/typography/opentype/spec/featurelist
                         Requires libraqm.

        :param language: Language of the text. Different languages may use
                         different glyph shapes or ligatures. This parameter tells
                         the font which language the text is in, and to apply the
                         correct substitutions as appropriate, if available.
                         It should be a `BCP 47 language code
                         <https://www.w3.org/International/articles/language-tags/>`_
                         Requires libraqm.

                         .. versionadded:: 6.0.0

        :param stroke_width: The width of the text stroke.

                         .. versionadded:: 6.2.0

        :return: (width, height)
        """
        max_width = 0
        lines = self._multiline_split(text)
        line_spacing = self.getsize("A", stroke_width=stroke_width)[1] + spacing
        for line in lines:
            line_width, line_height = self.getsize(
                line, direction, features, language, stroke_width
            )
            max_width = max(max_width, line_width)

        return max_width, len(lines) * line_spacing - spacing

    def getoffset(self, text):
        """
        Returns the offset of given text. This is the gap between the
        starting coordinate and the first marking. Note that this gap is
        included in the result of :py:func:`~PIL.ImageFont.FreeTypeFont.getsize`.

        :param text: Text to measure.

        :return: A tuple of the x and y offset
        """
        return self.font.getsize(text)[1]

    def getmask(
        self,
        text,
        mode="",
        direction=None,
        features=None,
        language=None,
        stroke_width=0,
        anchor=None,
        ink=0,
    ):
        """
        Create a bitmap for the text.

        If the font uses antialiasing, the bitmap should have mode ``L`` and use a
        maximum value of 255. If the font has embedded color data, the bitmap
        should have mode ``RGBA``. Otherwise, it should have mode ``1``.

        :param text: Text to render.
        :param mode: Used by some graphics drivers to indicate what mode the
                     driver prefers; if empty, the renderer may return either
                     mode. Note that the mode is always a string, to simplify
                     C-level implementations.

                     .. versionadded:: 1.1.5

        :param direction: Direction of the text. It can be 'rtl' (right to
                          left), 'ltr' (left to right) or 'ttb' (top to bottom).
                          Requires libraqm.

                          .. versionadded:: 4.2.0

        :param features: A list of OpenType font features to be used during text
                         layout. This is usually used to turn on optional
                         font features that are not enabled by default,
                         for example 'dlig' or 'ss01', but can be also
                         used to turn off default font features for
                         example '-liga' to disable ligatures or '-kern'
                         to disable kerning.  To get all supported
                         features, see
                         https://docs.microsoft.com/en-us/typography/opentype/spec/featurelist
                         Requires libraqm.

                         .. versionadded:: 4.2.0

        :param language: Language of the text. Different languages may use
                         different glyph shapes or ligatures. This parameter tells
                         the font which language the text is in, and to apply the
                         correct substitutions as appropriate, if available.
                         It should be a `BCP 47 language code
                         <https://www.w3.org/International/articles/language-tags/>`_
                         Requires libraqm.

                         .. versionadded:: 6.0.0

        :param stroke_width: The width of the text stroke.

                         .. versionadded:: 6.2.0

        :param anchor:  The text anchor alignment. Determines the relative location of
                        the anchor to the text. The default alignment is top left.
                        See :ref:`text-anchors` for valid values.

                         .. versionadded:: 8.0.0

        :param ink: Foreground ink for rendering in RGBA mode.

                         .. versionadded:: 8.0.0

        :return: An internal PIL storage memory instance as defined by the
                 :py:mod:`PIL.Image.core` interface module.
        """
        return self.getmask2(
            text,
            mode,
            direction=direction,
            features=features,
            language=language,
            stroke_width=stroke_width,
            anchor=anchor,
            ink=ink,
        )[0]

    def getmask2(
        self,
        text,
        mode="",
        fill=Image.core.fill,
        direction=None,
        features=None,
        language=None,
        stroke_width=0,
        anchor=None,
        ink=0,
        *args,
        **kwargs,
    ):
        """
        Create a bitmap for the text.

        If the font uses antialiasing, the bitmap should have mode ``L`` and use a
        maximum value of 255. If the font has embedded color data, the bitmap
        should have mode ``RGBA``. Otherwise, it should have mode ``1``.

        :param text: Text to render.
        :param mode: Used by some graphics drivers to indicate what mode the
                     driver prefers; if empty, the renderer may return either
                     mode. Note that the mode is always a string, to simplify
                     C-level implementations.

                     .. versionadded:: 1.1.5

        :param direction: Direction of the text. It can be 'rtl' (right to
                          left), 'ltr' (left to right) or 'ttb' (top to bottom).
                          Requires libraqm.

                          .. versionadded:: 4.2.0

        :param features: A list of OpenType font features to be used during text
                         layout. This is usually used to turn on optional
                         font features that are not enabled by default,
                         for example 'dlig' or 'ss01', but can be also
                         used to turn off default font features for
                         example '-liga' to disable ligatures or '-kern'
                         to disable kerning.  To get all supported
                         features, see
                         https://docs.microsoft.com/en-us/typography/opentype/spec/featurelist
                         Requires libraqm.

                         .. versionadded:: 4.2.0

        :param language: Language of the text. Different languages may use
                         different glyph shapes or ligatures. This parameter tells
                         the font which language the text is in, and to apply the
                         correct substitutions as appropriate, if available.
                         It should be a `BCP 47 language code
                         <https://www.w3.org/International/articles/language-tags/>`_
                         Requires libraqm.

                         .. versionadded:: 6.0.0

        :param stroke_width: The width of the text stroke.

                         .. versionadded:: 6.2.0

        :param anchor:  The text anchor alignment. Determines the relative location of
                        the anchor to the text. The default alignment is top left.
                        See :ref:`text-anchors` for valid values.

                         .. versionadded:: 8.0.0

        :param ink: Foreground ink for rendering in RGBA mode.

                         .. versionadded:: 8.0.0

        :return: A tuple of an internal PIL storage memory instance as defined by the
                 :py:mod:`PIL.Image.core` interface module, and the text offset, the
                 gap between the starting coordinate and the first marking
        """
        size, offset = self.font.getsize(
            text, mode, direction, features, language, anchor
        )
        size = size[0] + stroke_width * 2, size[1] + stroke_width * 2
        offset = offset[0] - stroke_width, offset[1] - stroke_width
        Image._decompression_bomb_check(size)
        im = fill("RGBA" if mode == "RGBA" else "L", size, 0)
        self.font.render(
            text, im.id, mode, direction, features, language, stroke_width, ink
        )
        return im, offset

    def font_variant(
        self, font=None, size=None, index=None, encoding=None, layout_engine=None
    ):
        """
        Create a copy of this FreeTypeFont object,
        using any specified arguments to override the settings.

        Parameters are identical to the parameters used to initialize this
        object.

        :return: A FreeTypeFont object.
        """
        return FreeTypeFont(
            font=self.path if font is None else font,
            size=self.size if size is None else size,
            index=self.index if index is None else index,
            encoding=self.encoding if encoding is None else encoding,
            layout_engine=layout_engine or self.layout_engine,
        )

    def get_variation_names(self):
        """
        :returns: A list of the named styles in a variation font.
        :exception OSError: If the font is not a variation font.
        """
        try:
            names = self.font.getvarnames()
        except AttributeError as e:
            raise NotImplementedError("FreeType 2.9.1 or greater is required") from e
        return [name.replace(b"\x00", b"") for name in names]

    def set_variation_by_name(self, name):
        """
        :param name: The name of the style.
        :exception OSError: If the font is not a variation font.
        """
        names = self.get_variation_names()
        if not isinstance(name, bytes):
            name = name.encode()
        index = names.index(name)

        if index == getattr(self, "_last_variation_index", None):
            # When the same name is set twice in a row,
            # there is an 'unknown freetype error'
            # https://savannah.nongnu.org/bugs/?56186
            return
        self._last_variation_index = index

        self.font.setvarname(index)

    def get_variation_axes(self):
        """
        :returns: A list of the axes in a variation font.
        :exception OSError: If the font is not a variation font.
        """
        try:
            axes = self.font.getvaraxes()
        except AttributeError as e:
            raise NotImplementedError("FreeType 2.9.1 or greater is required") from e
        for axis in axes:
            axis["name"] = axis["name"].replace(b"\x00", b"")
        return axes

    def set_variation_by_axes(self, axes):
        """
        :param axes: A list of values for each axis.
        :exception OSError: If the font is not a variation font.
        """
        try:
            self.font.setvaraxes(axes)
        except AttributeError as e:
            raise NotImplementedError("FreeType 2.9.1 or greater is required") from e


class TransposedFont:
    "Wrapper for writing rotated or mirrored text"

    def __init__(self, font, orientation=None):
        """
        Wrapper that creates a transposed font from any existing font
        object.

        :param font: A font object.
        :param orientation: An optional orientation.  If given, this should
            be one of Image.Transpose.FLIP_LEFT_RIGHT, Image.Transpose.FLIP_TOP_BOTTOM,
            Image.Transpose.ROTATE_90, Image.Transpose.ROTATE_180, or
            Image.Transpose.ROTATE_270.
        """
        self.font = font
        self.orientation = orientation  # any 'transpose' argument, or None

    def getsize(self, text, *args, **kwargs):
        w, h = self.font.getsize(text)
        if self.orientation in (Image.Transpose.ROTATE_90, Image.Transpose.ROTATE_270):
            return h, w
        return w, h

    def getmask(self, text, mode="", *args, **kwargs):
        im = self.font.getmask(text, mode, *args, **kwargs)
        if self.orientation is not None:
            return im.transpose(self.orientation)
        return im


def load(filename):
    """
    Load a font file.  This function loads a font object from the given
    bitmap font file, and returns the corresponding font object.

    :param filename: Name of font file.
    :return: A font object.
    :exception OSError: If the file could not be read.
    """
    f = ImageFont()
    f._load_pilfont(filename)
    return f


def truetype(font=None, size=10, index=0, encoding="", layout_engine=None):
    """
    Load a TrueType or OpenType font from a file or file-like object,
    and create a font object.
    This function loads a font object from the given file or file-like
    object, and creates a font object for a font of the given size.

    Pillow uses FreeType to open font files. If you are opening many fonts
    simultaneously on Windows, be aware that Windows limits the number of files
    that can be open in C at once to 512. If you approach that limit, an
    ``OSError`` may be thrown, reporting that FreeType "cannot open resource".

    This function requires the _imagingft service.

    :param font: A filename or file-like object containing a TrueType font.
                 If the file is not found in this filename, the loader may also
                 search in other directories, such as the :file:`fonts/`
                 directory on Windows or :file:`/Library/Fonts/`,
                 :file:`/System/Library/Fonts/` and :file:`~/Library/Fonts/` on
                 macOS.

    :param size: The requested size, in pixels.
    :param index: Which font face to load (default is first available face).
    :param encoding: Which font encoding to use (default is Unicode). Possible
                     encodings include (see the FreeType documentation for more
                     information):

                     * "unic" (Unicode)
                     * "symb" (Microsoft Symbol)
                     * "ADOB" (Adobe Standard)
                     * "ADBE" (Adobe Expert)
                     * "ADBC" (Adobe Custom)
                     * "armn" (Apple Roman)
                     * "sjis" (Shift JIS)
                     * "gb  " (PRC)
                     * "big5"
                     * "wans" (Extended Wansung)
                     * "joha" (Johab)
                     * "lat1" (Latin-1)

                     This specifies the character set to use. It does not alter the
                     encoding of any text provided in subsequent operations.
    :param layout_engine: Which layout engine to use, if available:
                     :data:`.ImageFont.Layout.BASIC` or :data:`.ImageFont.Layout.RAQM`.

                     You can check support for Raqm layout using
                     :py:func:`PIL.features.check_feature` with ``feature="raqm"``.

                     .. versionadded:: 4.2.0
    :return: A font object.
    :exception OSError: If the file could not be read.
    """

    def freetype(font):
        return FreeTypeFont(font, size, index, encoding, layout_engine)

    try:
        return freetype(font)
    except OSError:
        if not is_path(font):
            raise
        ttf_filename = os.path.basename(font)

        dirs = []
        if sys.platform == "win32":
            # check the windows font repository
            # NOTE: must use uppercase WINDIR, to work around bugs in
            # 1.5.2's os.environ.get()
            windir = os.environ.get("WINDIR")
            if windir:
                dirs.append(os.path.join(windir, "fonts"))
        elif sys.platform in ("linux", "linux2"):
            lindirs = os.environ.get("XDG_DATA_DIRS", "")
            if not lindirs:
                # According to the freedesktop spec, XDG_DATA_DIRS should
                # default to /usr/share
                lindirs = "/usr/share"
            dirs += [os.path.join(lindir, "fonts") for lindir in lindirs.split(":")]
        elif sys.platform == "darwin":
            dirs += [
                "/Library/Fonts",
                "/System/Library/Fonts",
                os.path.expanduser("~/Library/Fonts"),
            ]

        ext = os.path.splitext(ttf_filename)[1]
        first_font_with_a_different_extension = None
        for directory in dirs:
            for walkroot, walkdir, walkfilenames in os.walk(directory):
                for walkfilename in walkfilenames:
                    if ext and walkfilename == ttf_filename:
                        return freetype(os.path.join(walkroot, walkfilename))
                    elif not ext and os.path.splitext(walkfilename)[0] == ttf_filename:
                        fontpath = os.path.join(walkroot, walkfilename)
                        if os.path.splitext(fontpath)[1] == ".ttf":
                            return freetype(fontpath)
                        if not ext and first_font_with_a_different_extension is None:
                            first_font_with_a_different_extension = fontpath
        if first_font_with_a_different_extension:
            return freetype(first_font_with_a_different_extension)
        raise


def load_path(filename):
    """
    Load font file. Same as :py:func:`~PIL.ImageFont.load`, but searches for a
    bitmap font along the Python path.

    :param filename: Name of font file.
    :return: A font object.
    :exception OSError: If the file could not be read.
    """
    for directory in sys.path:
        if is_directory(directory):
            if not isinstance(filename, str):
                filename = filename.decode("utf-8")
            try:
                return load(os.path.join(directory, filename))
            except OSError:
                pass
    raise OSError("cannot find font file")


def load_default():
    """Load a "better than nothing" default font.

    .. versionadded:: 1.1.4

    :return: A font object.
    """
    f = ImageFont()
    f._load_pilfont_data(
        # courB08
        BytesIO(
            base64.b64decode(
                b"""
UElMZm9udAo7Ozs7OzsxMDsKREFUQQoAAAAAAAAAAAAAAAAAAAAAAAAAAAAAAAAAAAAAAAAAAAAA
AAAAAAAAAAAAAAAAAAAAAAAAAAAAAAAAAAAAAAAAAAAAAAAAAAAAAAAAAAAAAAAAAAAAAAAAAAAA
AAAAAAAAAAAAAAAAAAAAAAAAAAAAAAAAAAAAAAAAAAAAAAAAAAAAAAAAAAAAAAAAAAAAAAAAAAAA
AAAAAAAAAAAAAAAAAAAAAAAAAAAAAAAAAAAAAAAAAAAAAAAAAAAAAAAAAAAAAAAAAAAAAAAAAAAA
AAAAAAAAAAAAAAAAAAAAAAAAAAAAAAAAAAAAAAAAAAAAAAAAAAAAAAAAAAAAAAAAAAAAAAAAAAAA
AAAAAAAAAAAAAAAAAAAAAAAAAAAAAAAAAAAAAAAAAAAAAAAAAAAAAAAAAAAAAAAAAAAAAAAAAAAA
AAAAAAAAAAAAAAAAAAAAAAAAAAAAAAAAAAAAAAAAAAAAAAAAAAAAAAAAAAAAAAAAAAAAAAAAAAAA
AAAAAAAAAAAAAAAAAAAAAAAAAAAAAAAAAAAAAAAAAAAAAAAAAAAAAAAAAAAAAAAAAAAAAAAAAAAA
AAAAAAAAAAAAAAAAAAAAAAAAAAAAAAAAAAAAAAAAAAAAAAAAAAAAAAAAAAAAAAAAAAAAAAAAAAAA
AAAAAAAAAAAAAAAAAAAAAAAAAAAAAAAAAAAAAAAAAAAAAAAAAAAAAAAAAAAAAAAAAAAAAAAAAAAA
AAAAAAAAAAAAAAAAAAAAAAAAAAAAAAAAAAAAAAAAAAAAAAAAAAAAAAAAAAAAAAAAAAAAAAAAAAAA
AAAAAAAAAAAAAAAAAAAAAAAAAAAAAAAAAAAAAAAAAAAAAAAAAAYAAAAA//8AAQAAAAAAAAABAAEA
BgAAAAH/+gADAAAAAQAAAAMABgAGAAAAAf/6AAT//QADAAAABgADAAYAAAAA//kABQABAAYAAAAL
AAgABgAAAAD/+AAFAAEACwAAABAACQAGAAAAAP/5AAUAAAAQAAAAFQAHAAYAAP////oABQAAABUA
AAAbAAYABgAAAAH/+QAE//wAGwAAAB4AAwAGAAAAAf/5AAQAAQAeAAAAIQAIAAYAAAAB//kABAAB
ACEAAAAkAAgABgAAAAD/+QAE//0AJAAAACgABAAGAAAAAP/6AAX//wAoAAAALQAFAAYAAAAB//8A
BAACAC0AAAAwAAMABgAAAAD//AAF//0AMAAAADUAAQAGAAAAAf//AAMAAAA1AAAANwABAAYAAAAB
//kABQABADcAAAA7AAgABgAAAAD/+QAFAAAAOwAAAEAABwAGAAAAAP/5AAYAAABAAAAARgAHAAYA
AAAA//kABQAAAEYAAABLAAcABgAAAAD/+QAFAAAASwAAAFAABwAGAAAAAP/5AAYAAABQAAAAVgAH
AAYAAAAA//kABQAAAFYAAABbAAcABgAAAAD/+QAFAAAAWwAAAGAABwAGAAAAAP/5AAUAAABgAAAA
ZQAHAAYAAAAA//kABQAAAGUAAABqAAcABgAAAAD/+QAFAAAAagAAAG8ABwAGAAAAAf/8AAMAAABv
AAAAcQAEAAYAAAAA//wAAwACAHEAAAB0AAYABgAAAAD/+gAE//8AdAAAAHgABQAGAAAAAP/7AAT/
/gB4AAAAfAADAAYAAAAB//oABf//AHwAAACAAAUABgAAAAD/+gAFAAAAgAAAAIUABgAGAAAAAP/5
AAYAAQCFAAAAiwAIAAYAAP////oABgAAAIsAAACSAAYABgAA////+gAFAAAAkgAAAJgABgAGAAAA
AP/6AAUAAACYAAAAnQAGAAYAAP////oABQAAAJ0AAACjAAYABgAA////+gAFAAAAowAAAKkABgAG
AAD////6AAUAAACpAAAArwAGAAYAAAAA//oABQAAAK8AAAC0AAYABgAA////+gAGAAAAtAAAALsA
BgAGAAAAAP/6AAQAAAC7AAAAvwAGAAYAAP////oABQAAAL8AAADFAAYABgAA////+gAGAAAAxQAA
AMwABgAGAAD////6AAUAAADMAAAA0gAGAAYAAP////oABQAAANIAAADYAAYABgAA////+gAGAAAA
2AAAAN8ABgAGAAAAAP/6AAUAAADfAAAA5AAGAAYAAP////oABQAAAOQAAADqAAYABgAAAAD/+gAF
AAEA6gAAAO8ABwAGAAD////6AAYAAADvAAAA9gAGAAYAAAAA//oABQAAAPYAAAD7AAYABgAA////
+gAFAAAA+wAAAQEABgAGAAD////6AAYAAAEBAAABCAAGAAYAAP////oABgAAAQgAAAEPAAYABgAA
////+gAGAAABDwAAARYABgAGAAAAAP/6AAYAAAEWAAABHAAGAAYAAP////oABgAAARwAAAEjAAYA
BgAAAAD/+gAFAAABIwAAASgABgAGAAAAAf/5AAQAAQEoAAABKwAIAAYAAAAA//kABAABASsAAAEv
AAgABgAAAAH/+QAEAAEBLwAAATIACAAGAAAAAP/5AAX//AEyAAABNwADAAYAAAAAAAEABgACATcA
AAE9AAEABgAAAAH/+QAE//wBPQAAAUAAAwAGAAAAAP/7AAYAAAFAAAABRgAFAAYAAP////kABQAA
AUYAAAFMAAcABgAAAAD/+wAFAAABTAAAAVEABQAGAAAAAP/5AAYAAAFRAAABVwAHAAYAAAAA//sA
BQAAAVcAAAFcAAUABgAAAAD/+QAFAAABXAAAAWEABwAGAAAAAP/7AAYAAgFhAAABZwAHAAYAAP//
//kABQAAAWcAAAFtAAcABgAAAAD/+QAGAAABbQAAAXMABwAGAAAAAP/5AAQAAgFzAAABdwAJAAYA
AP////kABgAAAXcAAAF+AAcABgAAAAD/+QAGAAABfgAAAYQABwAGAAD////7AAUAAAGEAAABigAF
AAYAAP////sABQAAAYoAAAGQAAUABgAAAAD/+wAFAAABkAAAAZUABQAGAAD////7AAUAAgGVAAAB
mwAHAAYAAAAA//sABgACAZsAAAGhAAcABgAAAAD/+wAGAAABoQAAAacABQAGAAAAAP/7AAYAAAGn
AAABrQAFAAYAAAAA//kABgAAAa0AAAGzAAcABgAA////+wAGAAABswAAAboABQAGAAD////7AAUA
AAG6AAABwAAFAAYAAP////sABgAAAcAAAAHHAAUABgAAAAD/+wAGAAABxwAAAc0ABQAGAAD////7
AAYAAgHNAAAB1AAHAAYAAAAA//sABQAAAdQAAAHZAAUABgAAAAH/+QAFAAEB2QAAAd0ACAAGAAAA
Av/6AAMAAQHdAAAB3gAHAAYAAAAA//kABAABAd4AAAHiAAgABgAAAAD/+wAF//0B4gAAAecAAgAA
AAAAAAAAAAAAAAAAAAAAAAAAAAAAAAAAAAAAAAAAAAAAAAAAAAAAAAAAAAAAAAAAAAAAAAAAAAAA
AAAAAAAAAAAAAAAAAAAAAAAAAAAAAAAAAAAAAAAAAAAAAAAAAAAAAAAAAAAAAAAAAAAAAAAAAAAA
AAAAAAAAAAAAAAAAAAAAAAAAAAAAAAAAAAAAAAAAAAAAAAAAAAAAAAAAAAAAAAAAAAAAAAAAAAAA
AAAAAAAAAAAAAAAAAAAAAAAAAAAAAAAAAAAAAAAAAAAAAAAAAAAAAAAAAAAAAAAAAAAAAAAAAAAA
AAAAAAAAAAAAAAAAAAAAAAAAAAAAAAAAAAAAAAAAAAAAAAAAAAAAAAAAAAAAAAAAAAAAAAAAAAAA
AAAAAAAAAAAAAAAAAAAAAAAAAAAAAAAAAAAAAAAAAAAAAAAAAAAAAAAAAAAAAAAAAAAAAAAAAAAA
AAAAAAAAAAAAAAAAAAAAAAAAAAAAAAAAAAAAAAAAAAAAAAAAAAAAAAAAAAAAAAAAAAAAAAAAAAAA
AAAAAAAAAAAAAAAAAAAAAAAAAAAAAAAAAAAAAAAAAAAAAAAAAAAAAAAAAAAAAAAAAAAAAAAAAAAA
AAAAAAAAAAAAAAAAAAAAAAAAAAAAAAAAAAAAAAAAAAAAAAAAAAAAAAAAAAAAAAAAAAAAAAAAAAAA
AAAAAAAAAAAAAAAAAAAAAAAAAAAAAAAAAAAAAAAAAAAAAAAAAAAAAAAAAAAAAAAAAAAAAAAAAAAA
AAAAAAAAAAAAAAAAAAAAAAAAAAAAAAAAAAAAAAAAAAAAAAAAAAAAAAAAAAAAAAAAAAAAAAAAAAAA
AAAAAAAAAAAAAAAAAAAAAAAAAAAAAAAAAAAAAAAAAAAAAAAAAAAAAAAAAAAAAAAAAAAAAAYAAAAB
//sAAwACAecAAAHpAAcABgAAAAD/+QAFAAEB6QAAAe4ACAAGAAAAAP/5AAYAAAHuAAAB9AAHAAYA
AAAA//oABf//AfQAAAH5AAUABgAAAAD/+QAGAAAB+QAAAf8ABwAGAAAAAv/5AAMAAgH/AAACAAAJ
AAYAAAAA//kABQABAgAAAAIFAAgABgAAAAH/+gAE//sCBQAAAggAAQAGAAAAAP/5AAYAAAIIAAAC
DgAHAAYAAAAB//kABf/+Ag4AAAISAAUABgAA////+wAGAAACEgAAAhkABQAGAAAAAP/7AAX//gIZ
AAACHgADAAYAAAAA//wABf/9Ah4AAAIjAAEABgAAAAD/+QAHAAACIwAAAioABwAGAAAAAP/6AAT/
+wIqAAACLgABAAYAAAAA//kABP/8Ai4AAAIyAAMABgAAAAD/+gAFAAACMgAAAjcABgAGAAAAAf/5
AAT//QI3AAACOgAEAAYAAAAB//kABP/9AjoAAAI9AAQABgAAAAL/+QAE//sCPQAAAj8AAgAGAAD/
///7AAYAAgI/AAACRgAHAAYAAAAA//kABgABAkYAAAJMAAgABgAAAAH//AAD//0CTAAAAk4AAQAG
AAAAAf//AAQAAgJOAAACUQADAAYAAAAB//kABP/9AlEAAAJUAAQABgAAAAH/+QAF//4CVAAAAlgA
BQAGAAD////7AAYAAAJYAAACXwAFAAYAAP////kABgAAAl8AAAJmAAcABgAA////+QAGAAACZgAA
Am0ABwAGAAD////5AAYAAAJtAAACdAAHAAYAAAAA//sABQACAnQAAAJ5AAcABgAA////9wAGAAAC
eQAAAoAACQAGAAD////3AAYAAAKAAAAChwAJAAYAAP////cABgAAAocAAAKOAAkABgAA////9wAG
AAACjgAAApUACQAGAAD////4AAYAAAKVAAACnAAIAAYAAP////cABgAAApwAAAKjAAkABgAA////
+gAGAAACowAAAqoABgAGAAAAAP/6AAUAAgKqAAACrwAIAAYAAP////cABQAAAq8AAAK1AAkABgAA
////9wAFAAACtQAAArsACQAGAAD////3AAUAAAK7AAACwQAJAAYAAP////gABQAAAsEAAALHAAgA
BgAAAAD/9wAEAAACxwAAAssACQAGAAAAAP/3AAQAAALLAAACzwAJAAYAAAAA//cABAAAAs8AAALT
AAkABgAAAAD/+AAEAAAC0wAAAtcACAAGAAD////6AAUAAALXAAAC3QAGAAYAAP////cABgAAAt0A
AALkAAkABgAAAAD/9wAFAAAC5AAAAukACQAGAAAAAP/3AAUAAALpAAAC7gAJAAYAAAAA//cABQAA
Au4AAALzAAkABgAAAAD/9wAFAAAC8wAAAvgACQAGAAAAAP/4AAUAAAL4AAAC/QAIAAYAAAAA//oA
Bf//Av0AAAMCAAUABgAA////+gAGAAADAgAAAwkABgAGAAD////3AAYAAAMJAAADEAAJAAYAAP//
//cABgAAAxAAAAMXAAkABgAA////9wAGAAADFwAAAx4ACQAGAAD////4AAYAAAAAAAoABwASAAYA
AP////cABgAAAAcACgAOABMABgAA////+gAFAAAADgAKABQAEAAGAAD////6AAYAAAAUAAoAGwAQ
AAYAAAAA//gABgAAABsACgAhABIABgAAAAD/+AAGAAAAIQAKACcAEgAGAAAAAP/4AAYAAAAnAAoA
LQASAAYAAAAA//gABgAAAC0ACgAzABIABgAAAAD/+QAGAAAAMwAKADkAEQAGAAAAAP/3AAYAAAA5
AAoAPwATAAYAAP////sABQAAAD8ACgBFAA8ABgAAAAD/+wAFAAIARQAKAEoAEQAGAAAAAP/4AAUA
AABKAAoATwASAAYAAAAA//gABQAAAE8ACgBUABIABgAAAAD/+AAFAAAAVAAKAFkAEgAGAAAAAP/5
AAUAAABZAAoAXgARAAYAAAAA//gABgAAAF4ACgBkABIABgAAAAD/+AAGAAAAZAAKAGoAEgAGAAAA
AP/4AAYAAABqAAoAcAASAAYAAAAA//kABgAAAHAACgB2ABEABgAAAAD/+AAFAAAAdgAKAHsAEgAG
AAD////4AAYAAAB7AAoAggASAAYAAAAA//gABQAAAIIACgCHABIABgAAAAD/+AAFAAAAhwAKAIwA
EgAGAAAAAP/4AAUAAACMAAoAkQASAAYAAAAA//gABQAAAJEACgCWABIABgAAAAD/+QAFAAAAlgAK
AJsAEQAGAAAAAP/6AAX//wCbAAoAoAAPAAYAAAAA//oABQABAKAACgClABEABgAA////+AAGAAAA
pQAKAKwAEgAGAAD////4AAYAAACsAAoAswASAAYAAP////gABgAAALMACgC6ABIABgAA////+QAG
AAAAugAKAMEAEQAGAAD////4AAYAAgDBAAoAyAAUAAYAAP////kABQACAMgACgDOABMABgAA////
+QAGAAIAzgAKANUAEw==
"""
            )
        ),
        Image.open(
            BytesIO(
                base64.b64decode(
                    b"""
iVBORw0KGgoAAAANSUhEUgAAAx4AAAAUAQAAAAArMtZoAAAEwElEQVR4nABlAJr/AHVE4czCI/4u
Mc4b7vuds/xzjz5/3/7u/n9vMe7vnfH/9++vPn/xyf5zhxzjt8GHw8+2d83u8x27199/nxuQ6Od9
M43/5z2I+9n9ZtmDBwMQECDRQw/eQIQohJXxpBCNVE6QCCAAAAD//wBlAJr/AgALyj1t/wINwq0g
LeNZUworuN1cjTPIzrTX6ofHWeo3v336qPzfEwRmBnHTtf95/fglZK5N0PDgfRTslpGBvz7LFc4F
IUXBWQGjQ5MGCx34EDFPwXiY4YbYxavpnhHFrk14CDAAAAD//wBlAJr/AgKqRooH2gAgPeggvUAA
Bu2WfgPoAwzRAABAAAAAAACQgLz/3Uv4Gv+gX7BJgDeeGP6AAAD1NMDzKHD7ANWr3loYbxsAD791
NAADfcoIDyP44K/jv4Y63/Z+t98Ovt+ub4T48LAAAAD//wBlAJr/AuplMlADJAAAAGuAphWpqhMx
in0A/fRvAYBABPgBwBUgABBQ/sYAyv9g0bCHgOLoGAAAAAAAREAAwI7nr0ArYpow7aX8//9LaP/9
SjdavWA8ePHeBIKB//81/83ndznOaXx379wAAAD//wBlAJr/AqDxW+D3AABAAbUh/QMnbQag/gAY
AYDAAACgtgD/gOqAAAB5IA/8AAAk+n9w0AAA8AAAmFRJuPo27ciC0cD5oeW4E7KA/wD3ECMAn2tt
y8PgwH8AfAxFzC0JzeAMtratAsC/ffwAAAD//wBlAJr/BGKAyCAA4AAAAvgeYTAwHd1kmQF5chkG
ABoMIHcL5xVpTfQbUqzlAAAErwAQBgAAEOClA5D9il08AEh/tUzdCBsXkbgACED+woQg8Si9VeqY
lODCn7lmF6NhnAEYgAAA/NMIAAAAAAD//2JgjLZgVGBg5Pv/Tvpc8hwGBjYGJADjHDrAwPzAjv/H
/Wf3PzCwtzcwHmBgYGcwbZz8wHaCAQMDOwMDQ8MCBgYOC3W7mp+f0w+wHOYxO3OG+e376hsMZjk3
AAAAAP//YmCMY2A4wMAIN5e5gQETPD6AZisDAwMDgzSDAAPjByiHcQMDAwMDg1nOze1lByRu5/47
c4859311AYNZzg0AAAAA//9iYGDBYihOIIMuwIjGL39/fwffA8b//xv/P2BPtzzHwCBjUQAAAAD/
/yLFBrIBAAAA//9i1HhcwdhizX7u8NZNzyLbvT97bfrMf/QHI8evOwcSqGUJAAAA//9iYBB81iSw
pEE170Qrg5MIYydHqwdDQRMrAwcVrQAAAAD//2J4x7j9AAMDn8Q/BgYLBoaiAwwMjPdvMDBYM1Tv
oJodAAAAAP//Yqo/83+dxePWlxl3npsel9lvLfPcqlE9725C+acfVLMEAAAA//9i+s9gwCoaaGMR
evta/58PTEWzr21hufPjA8N+qlnBwAAAAAD//2JiWLci5v1+HmFXDqcnULE/MxgYGBj+f6CaJQAA
AAD//2Ji2FrkY3iYpYC5qDeGgeEMAwPDvwQBBoYvcTwOVLMEAAAA//9isDBgkP///0EOg9z35v//
Gc/eeW7BwPj5+QGZhANUswMAAAD//2JgqGBgYGBgqEMXlvhMPUsAAAAA//8iYDd1AAAAAP//AwDR
w7IkEbzhVQAAAABJRU5ErkJggg==
"""
                )
            )
        ),
    )
    return f<|MERGE_RESOLUTION|>--- conflicted
+++ resolved
@@ -33,12 +33,8 @@
 from io import BytesIO
 
 from . import Image
-<<<<<<< HEAD
+from ._deprecate import deprecate
 from ._util import is_directory, is_path
-=======
-from ._deprecate import deprecate
-from ._util import isDirectory, isPath
->>>>>>> 535c4571
 
 
 class Layout(IntEnum):
