#
# The Python Imaging Library.
# $Id$
#
# TIFF file handling
#
# TIFF is a flexible, if somewhat aged, image file format originally
# defined by Aldus.  Although TIFF supports a wide variety of pixel
# layouts and compression methods, the name doesn't really stand for
# "thousands of incompatible file formats," it just feels that way.
#
# To read TIFF data from a stream, the stream must be seekable.  For
# progressive decoding, make sure to use TIFF files where the tag
# directory is placed first in the file.
#
# History:
# 1995-09-01 fl   Created
# 1996-05-04 fl   Handle JPEGTABLES tag
# 1996-05-18 fl   Fixed COLORMAP support
# 1997-01-05 fl   Fixed PREDICTOR support
# 1997-08-27 fl   Added support for rational tags (from Perry Stoll)
# 1998-01-10 fl   Fixed seek/tell (from Jan Blom)
# 1998-07-15 fl   Use private names for internal variables
# 1999-06-13 fl   Rewritten for PIL 1.0 (1.0)
# 2000-10-11 fl   Additional fixes for Python 2.0 (1.1)
# 2001-04-17 fl   Fixed rewind support (seek to frame 0) (1.2)
# 2001-05-12 fl   Added write support for more tags (from Greg Couch) (1.3)
# 2001-12-18 fl   Added workaround for broken Matrox library
# 2002-01-18 fl   Don't mess up if photometric tag is missing (D. Alan Stewart)
# 2003-05-19 fl   Check FILLORDER tag
# 2003-09-26 fl   Added RGBa support
# 2004-02-24 fl   Added DPI support; fixed rational write support
# 2005-02-07 fl   Added workaround for broken Corel Draw 10 files
# 2006-01-09 fl   Added support for float/double tags (from Russell Nelson)
#
# Copyright (c) 1997-2006 by Secret Labs AB.  All rights reserved.
# Copyright (c) 1995-1997 by Fredrik Lundh
#
# See the README file for information on usage and redistribution.
#

from __future__ import division, print_function

from . import Image, ImageFile, ImagePalette, TiffTags
from ._binary import i8, o8
from ._util import py3

from fractions import Fraction
from numbers import Number, Rational

import io
import itertools
import os
import struct
import sys
import warnings
import distutils.version

from .TiffTags import TYPES

try:
    # Python 3
    from collections.abc import MutableMapping
except ImportError:
    # Python 2.7
    from collections import MutableMapping


# __version__ is deprecated and will be removed in a future version. Use
# PIL.__version__ instead.
__version__ = "1.3.5"
DEBUG = False  # Needs to be merged with the new logging approach.

# Set these to true to force use of libtiff for reading or writing.
READ_LIBTIFF = False
WRITE_LIBTIFF = False
IFD_LEGACY_API = True

II = b"II"  # little-endian (Intel style)
MM = b"MM"  # big-endian (Motorola style)

#
# --------------------------------------------------------------------
# Read TIFF files

# a few tag names, just to make the code below a bit more readable
IMAGEWIDTH = 256
IMAGELENGTH = 257
BITSPERSAMPLE = 258
COMPRESSION = 259
PHOTOMETRIC_INTERPRETATION = 262
FILLORDER = 266
IMAGEDESCRIPTION = 270
STRIPOFFSETS = 273
SAMPLESPERPIXEL = 277
ROWSPERSTRIP = 278
STRIPBYTECOUNTS = 279
X_RESOLUTION = 282
Y_RESOLUTION = 283
PLANAR_CONFIGURATION = 284
RESOLUTION_UNIT = 296
TRANSFERFUNCTION = 301
SOFTWARE = 305
DATE_TIME = 306
ARTIST = 315
PREDICTOR = 317
COLORMAP = 320
TILEOFFSETS = 324
EXTRASAMPLES = 338
SAMPLEFORMAT = 339
JPEGTABLES = 347
REFERENCEBLACKWHITE = 532
COPYRIGHT = 33432
IPTC_NAA_CHUNK = 33723  # newsphoto properties
PHOTOSHOP_CHUNK = 34377  # photoshop properties
ICCPROFILE = 34675
EXIFIFD = 34665
XMP = 700
JPEGQUALITY = 65537  # pseudo-tag by libtiff

# https://github.com/imagej/ImageJA/blob/master/src/main/java/ij/io/TiffDecoder.java
IMAGEJ_META_DATA_BYTE_COUNTS = 50838
IMAGEJ_META_DATA = 50839

COMPRESSION_INFO = {
    # Compression => pil compression name
    1: "raw",
    2: "tiff_ccitt",
    3: "group3",
    4: "group4",
    5: "tiff_lzw",
    6: "tiff_jpeg",  # obsolete
    7: "jpeg",
    8: "tiff_adobe_deflate",
    32771: "tiff_raw_16",  # 16-bit padding
    32773: "packbits",
    32809: "tiff_thunderscan",
    32946: "tiff_deflate",
    34676: "tiff_sgilog",
    34677: "tiff_sgilog24",
    34925: "lzma",
    50000: "zstd",
    50001: "webp",
}

COMPRESSION_INFO_REV = {v: k for k, v in COMPRESSION_INFO.items()}

OPEN_INFO = {
    # (ByteOrder, PhotoInterpretation, SampleFormat, FillOrder, BitsPerSample,
    #  ExtraSamples) => mode, rawmode
    (II, 0, (1,), 1, (1,), ()): ("1", "1;I"),
    (MM, 0, (1,), 1, (1,), ()): ("1", "1;I"),
    (II, 0, (1,), 2, (1,), ()): ("1", "1;IR"),
    (MM, 0, (1,), 2, (1,), ()): ("1", "1;IR"),
    (II, 1, (1,), 1, (1,), ()): ("1", "1"),
    (MM, 1, (1,), 1, (1,), ()): ("1", "1"),
    (II, 1, (1,), 2, (1,), ()): ("1", "1;R"),
    (MM, 1, (1,), 2, (1,), ()): ("1", "1;R"),
    (II, 0, (1,), 1, (2,), ()): ("L", "L;2I"),
    (MM, 0, (1,), 1, (2,), ()): ("L", "L;2I"),
    (II, 0, (1,), 2, (2,), ()): ("L", "L;2IR"),
    (MM, 0, (1,), 2, (2,), ()): ("L", "L;2IR"),
    (II, 1, (1,), 1, (2,), ()): ("L", "L;2"),
    (MM, 1, (1,), 1, (2,), ()): ("L", "L;2"),
    (II, 1, (1,), 2, (2,), ()): ("L", "L;2R"),
    (MM, 1, (1,), 2, (2,), ()): ("L", "L;2R"),
    (II, 0, (1,), 1, (4,), ()): ("L", "L;4I"),
    (MM, 0, (1,), 1, (4,), ()): ("L", "L;4I"),
    (II, 0, (1,), 2, (4,), ()): ("L", "L;4IR"),
    (MM, 0, (1,), 2, (4,), ()): ("L", "L;4IR"),
    (II, 1, (1,), 1, (4,), ()): ("L", "L;4"),
    (MM, 1, (1,), 1, (4,), ()): ("L", "L;4"),
    (II, 1, (1,), 2, (4,), ()): ("L", "L;4R"),
    (MM, 1, (1,), 2, (4,), ()): ("L", "L;4R"),
    (II, 0, (1,), 1, (8,), ()): ("L", "L;I"),
    (MM, 0, (1,), 1, (8,), ()): ("L", "L;I"),
    (II, 0, (1,), 2, (8,), ()): ("L", "L;IR"),
    (MM, 0, (1,), 2, (8,), ()): ("L", "L;IR"),
    (II, 1, (1,), 1, (8,), ()): ("L", "L"),
    (MM, 1, (1,), 1, (8,), ()): ("L", "L"),
    (II, 1, (1,), 2, (8,), ()): ("L", "L;R"),
    (MM, 1, (1,), 2, (8,), ()): ("L", "L;R"),
    (II, 1, (1,), 1, (12,), ()): ("I;16", "I;12"),
    (II, 1, (1,), 1, (16,), ()): ("I;16", "I;16"),
    (MM, 1, (1,), 1, (16,), ()): ("I;16B", "I;16B"),
    (II, 1, (2,), 1, (16,), ()): ("I", "I;16S"),
    (MM, 1, (2,), 1, (16,), ()): ("I", "I;16BS"),
    (II, 0, (3,), 1, (32,), ()): ("F", "F;32F"),
    (MM, 0, (3,), 1, (32,), ()): ("F", "F;32BF"),
    (II, 1, (1,), 1, (32,), ()): ("I", "I;32N"),
    (II, 1, (2,), 1, (32,), ()): ("I", "I;32S"),
    (MM, 1, (2,), 1, (32,), ()): ("I", "I;32BS"),
    (II, 1, (3,), 1, (32,), ()): ("F", "F;32F"),
    (MM, 1, (3,), 1, (32,), ()): ("F", "F;32BF"),
    (II, 1, (1,), 1, (8, 8), (2,)): ("LA", "LA"),
    (MM, 1, (1,), 1, (8, 8), (2,)): ("LA", "LA"),
    (II, 2, (1,), 1, (8, 8, 8), ()): ("RGB", "RGB"),
    (MM, 2, (1,), 1, (8, 8, 8), ()): ("RGB", "RGB"),
    (II, 2, (1,), 2, (8, 8, 8), ()): ("RGB", "RGB;R"),
    (MM, 2, (1,), 2, (8, 8, 8), ()): ("RGB", "RGB;R"),
    (II, 2, (1,), 1, (8, 8, 8, 8), ()): ("RGBA", "RGBA"),  # missing ExtraSamples
    (MM, 2, (1,), 1, (8, 8, 8, 8), ()): ("RGBA", "RGBA"),  # missing ExtraSamples
    (II, 2, (1,), 1, (8, 8, 8, 8), (0,)): ("RGBX", "RGBX"),
    (MM, 2, (1,), 1, (8, 8, 8, 8), (0,)): ("RGBX", "RGBX"),
    (II, 2, (1,), 1, (8, 8, 8, 8, 8), (0, 0)): ("RGBX", "RGBXX"),
    (MM, 2, (1,), 1, (8, 8, 8, 8, 8), (0, 0)): ("RGBX", "RGBXX"),
    (II, 2, (1,), 1, (8, 8, 8, 8, 8, 8), (0, 0, 0)): ("RGBX", "RGBXXX"),
    (MM, 2, (1,), 1, (8, 8, 8, 8, 8, 8), (0, 0, 0)): ("RGBX", "RGBXXX"),
    (II, 2, (1,), 1, (8, 8, 8, 8), (1,)): ("RGBA", "RGBa"),
    (MM, 2, (1,), 1, (8, 8, 8, 8), (1,)): ("RGBA", "RGBa"),
    (II, 2, (1,), 1, (8, 8, 8, 8, 8), (1, 0)): ("RGBA", "RGBaX"),
    (MM, 2, (1,), 1, (8, 8, 8, 8, 8), (1, 0)): ("RGBA", "RGBaX"),
    (II, 2, (1,), 1, (8, 8, 8, 8, 8, 8), (1, 0, 0)): ("RGBA", "RGBaXX"),
    (MM, 2, (1,), 1, (8, 8, 8, 8, 8, 8), (1, 0, 0)): ("RGBA", "RGBaXX"),
    (II, 2, (1,), 1, (8, 8, 8, 8), (2,)): ("RGBA", "RGBA"),
    (MM, 2, (1,), 1, (8, 8, 8, 8), (2,)): ("RGBA", "RGBA"),
    (II, 2, (1,), 1, (8, 8, 8, 8, 8), (2, 0)): ("RGBA", "RGBAX"),
    (MM, 2, (1,), 1, (8, 8, 8, 8, 8), (2, 0)): ("RGBA", "RGBAX"),
    (II, 2, (1,), 1, (8, 8, 8, 8, 8, 8), (2, 0, 0)): ("RGBA", "RGBAXX"),
    (MM, 2, (1,), 1, (8, 8, 8, 8, 8, 8), (2, 0, 0)): ("RGBA", "RGBAXX"),
    (II, 2, (1,), 1, (8, 8, 8, 8), (999,)): ("RGBA", "RGBA"),  # Corel Draw 10
    (MM, 2, (1,), 1, (8, 8, 8, 8), (999,)): ("RGBA", "RGBA"),  # Corel Draw 10
    (II, 2, (1,), 1, (16, 16, 16), ()): ("RGB", "RGB;16L"),
    (MM, 2, (1,), 1, (16, 16, 16), ()): ("RGB", "RGB;16B"),
    (II, 2, (1,), 1, (16, 16, 16, 16), ()): ("RGBA", "RGBA;16L"),
    (MM, 2, (1,), 1, (16, 16, 16, 16), ()): ("RGBA", "RGBA;16B"),
    (II, 2, (1,), 1, (16, 16, 16, 16), (0,)): ("RGBX", "RGBX;16L"),
    (MM, 2, (1,), 1, (16, 16, 16, 16), (0,)): ("RGBX", "RGBX;16B"),
    (II, 2, (1,), 1, (16, 16, 16, 16), (1,)): ("RGBA", "RGBa;16L"),
    (MM, 2, (1,), 1, (16, 16, 16, 16), (1,)): ("RGBA", "RGBa;16B"),
    (II, 2, (1,), 1, (16, 16, 16, 16), (2,)): ("RGBA", "RGBA;16L"),
    (MM, 2, (1,), 1, (16, 16, 16, 16), (2,)): ("RGBA", "RGBA;16B"),
    (II, 3, (1,), 1, (1,), ()): ("P", "P;1"),
    (MM, 3, (1,), 1, (1,), ()): ("P", "P;1"),
    (II, 3, (1,), 2, (1,), ()): ("P", "P;1R"),
    (MM, 3, (1,), 2, (1,), ()): ("P", "P;1R"),
    (II, 3, (1,), 1, (2,), ()): ("P", "P;2"),
    (MM, 3, (1,), 1, (2,), ()): ("P", "P;2"),
    (II, 3, (1,), 2, (2,), ()): ("P", "P;2R"),
    (MM, 3, (1,), 2, (2,), ()): ("P", "P;2R"),
    (II, 3, (1,), 1, (4,), ()): ("P", "P;4"),
    (MM, 3, (1,), 1, (4,), ()): ("P", "P;4"),
    (II, 3, (1,), 2, (4,), ()): ("P", "P;4R"),
    (MM, 3, (1,), 2, (4,), ()): ("P", "P;4R"),
    (II, 3, (1,), 1, (8,), ()): ("P", "P"),
    (MM, 3, (1,), 1, (8,), ()): ("P", "P"),
    (II, 3, (1,), 1, (8, 8), (2,)): ("PA", "PA"),
    (MM, 3, (1,), 1, (8, 8), (2,)): ("PA", "PA"),
    (II, 3, (1,), 2, (8,), ()): ("P", "P;R"),
    (MM, 3, (1,), 2, (8,), ()): ("P", "P;R"),
    (II, 5, (1,), 1, (8, 8, 8, 8), ()): ("CMYK", "CMYK"),
    (MM, 5, (1,), 1, (8, 8, 8, 8), ()): ("CMYK", "CMYK"),
    (II, 5, (1,), 1, (8, 8, 8, 8, 8), (0,)): ("CMYK", "CMYKX"),
    (MM, 5, (1,), 1, (8, 8, 8, 8, 8), (0,)): ("CMYK", "CMYKX"),
    (II, 5, (1,), 1, (8, 8, 8, 8, 8, 8), (0, 0)): ("CMYK", "CMYKXX"),
    (MM, 5, (1,), 1, (8, 8, 8, 8, 8, 8), (0, 0)): ("CMYK", "CMYKXX"),
    (II, 5, (1,), 1, (16, 16, 16, 16), ()): ("CMYK", "CMYK;16L"),
    # JPEG compressed images handled by LibTiff and auto-converted to RGBX
    # Minimal Baseline TIFF requires YCbCr images to have 3 SamplesPerPixel
    (II, 6, (1,), 1, (8, 8, 8), ()): ("RGB", "RGBX"),
    (MM, 6, (1,), 1, (8, 8, 8), ()): ("RGB", "RGBX"),
    (II, 8, (1,), 1, (8, 8, 8), ()): ("LAB", "LAB"),
    (MM, 8, (1,), 1, (8, 8, 8), ()): ("LAB", "LAB"),
}

PREFIXES = [
    b"MM\x00\x2A",  # Valid TIFF header with big-endian byte order
    b"II\x2A\x00",  # Valid TIFF header with little-endian byte order
    b"MM\x2A\x00",  # Invalid TIFF header, assume big-endian
    b"II\x00\x2A",  # Invalid TIFF header, assume little-endian
]


def _accept(prefix):
    return prefix[:4] in PREFIXES


def _limit_rational(val, max_val):
    inv = abs(val) > 1
    n_d = IFDRational(1 / val if inv else val).limit_rational(max_val)
    return n_d[::-1] if inv else n_d


def _libtiff_version():
    return Image.core.libtiff_version.split("\n")[0].split("Version ")[1]


##
# Wrapper for TIFF IFDs.

_load_dispatch = {}
_write_dispatch = {}


class IFDRational(Rational):
    """ Implements a rational class where 0/0 is a legal value to match
    the in the wild use of exif rationals.

    e.g., DigitalZoomRatio - 0.00/0.00  indicates that no digital zoom was used
    """

    """ If the denominator is 0, store this as a float('nan'), otherwise store
    as a fractions.Fraction(). Delegate as appropriate

    """

    __slots__ = ("_numerator", "_denominator", "_val")

    def __init__(self, value, denominator=1):
        """
        :param value: either an integer numerator, a
        float/rational/other number, or an IFDRational
        :param denominator: Optional integer denominator
        """
        self._denominator = denominator
        self._numerator = value
        self._val = float(1)

        if isinstance(value, Fraction):
            self._numerator = value.numerator
            self._denominator = value.denominator
            self._val = value

        if isinstance(value, IFDRational):
            self._denominator = value.denominator
            self._numerator = value.numerator
            self._val = value._val
            return

        if denominator == 0:
            self._val = float("nan")
            return

        elif denominator == 1:
            self._val = Fraction(value)
        else:
            self._val = Fraction(value, denominator)

    @property
    def numerator(a):
        return a._numerator

    @property
    def denominator(a):
        return a._denominator

    def limit_rational(self, max_denominator):
        """

        :param max_denominator: Integer, the maximum denominator value
        :returns: Tuple of (numerator, denominator)
        """

        if self.denominator == 0:
            return (self.numerator, self.denominator)

        f = self._val.limit_denominator(max_denominator)
        return (f.numerator, f.denominator)

    def __repr__(self):
        return str(float(self._val))

    def __hash__(self):
        return self._val.__hash__()

    def __eq__(self, other):
        return self._val == other

    def _delegate(op):
        def delegate(self, *args):
            return getattr(self._val, op)(*args)

        return delegate

    """ a = ['add','radd', 'sub', 'rsub','div', 'rdiv', 'mul', 'rmul',
             'truediv', 'rtruediv', 'floordiv',
             'rfloordiv','mod','rmod', 'pow','rpow', 'pos', 'neg',
             'abs', 'trunc', 'lt', 'gt', 'le', 'ge', 'nonzero',
             'ceil', 'floor', 'round']
        print("\n".join("__%s__ = _delegate('__%s__')" % (s,s) for s in a))
        """

    __add__ = _delegate("__add__")
    __radd__ = _delegate("__radd__")
    __sub__ = _delegate("__sub__")
    __rsub__ = _delegate("__rsub__")
    __div__ = _delegate("__div__")
    __rdiv__ = _delegate("__rdiv__")
    __mul__ = _delegate("__mul__")
    __rmul__ = _delegate("__rmul__")
    __truediv__ = _delegate("__truediv__")
    __rtruediv__ = _delegate("__rtruediv__")
    __floordiv__ = _delegate("__floordiv__")
    __rfloordiv__ = _delegate("__rfloordiv__")
    __mod__ = _delegate("__mod__")
    __rmod__ = _delegate("__rmod__")
    __pow__ = _delegate("__pow__")
    __rpow__ = _delegate("__rpow__")
    __pos__ = _delegate("__pos__")
    __neg__ = _delegate("__neg__")
    __abs__ = _delegate("__abs__")
    __trunc__ = _delegate("__trunc__")
    __lt__ = _delegate("__lt__")
    __gt__ = _delegate("__gt__")
    __le__ = _delegate("__le__")
    __ge__ = _delegate("__ge__")
    __nonzero__ = _delegate("__nonzero__")
    __ceil__ = _delegate("__ceil__")
    __floor__ = _delegate("__floor__")
    __round__ = _delegate("__round__")


class ImageFileDirectory_v2(MutableMapping):
    """This class represents a TIFF tag directory.  To speed things up, we
    don't decode tags unless they're asked for.

    Exposes a dictionary interface of the tags in the directory::

        ifd = ImageFileDirectory_v2()
        ifd[key] = 'Some Data'
        ifd.tagtype[key] = TiffTags.ASCII
        print(ifd[key])
        'Some Data'

    Individual values are returned as the strings or numbers, sequences are
    returned as tuples of the values.

    The tiff metadata type of each item is stored in a dictionary of
    tag types in
    `~PIL.TiffImagePlugin.ImageFileDirectory_v2.tagtype`. The types
    are read from a tiff file, guessed from the type added, or added
    manually.

    Data Structures:

        * self.tagtype = {}

          * Key: numerical tiff tag number
          * Value: integer corresponding to the data type from
                   ~PIL.TiffTags.TYPES`

    .. versionadded:: 3.0.0
    """

    """
    Documentation:

        'internal' data structures:
        * self._tags_v2 = {} Key: numerical tiff tag number
                             Value: decoded data, as tuple for multiple values
        * self._tagdata = {} Key: numerical tiff tag number
                             Value: undecoded byte string from file
        * self._tags_v1 = {} Key: numerical tiff tag number
                             Value: decoded data in the v1 format

    Tags will be found in the private attributes self._tagdata, and in
    self._tags_v2 once decoded.

    Self.legacy_api is a value for internal use, and shouldn't be
    changed from outside code. In cooperation with the
    ImageFileDirectory_v1 class, if legacy_api is true, then decoded
    tags will be populated into both _tags_v1 and _tags_v2. _Tags_v2
    will be used if this IFD is used in the TIFF save routine. Tags
    should be read from tags_v1 if legacy_api == true.

    """

    def __init__(self, ifh=b"II\052\0\0\0\0\0", prefix=None):
        """Initialize an ImageFileDirectory.

        To construct an ImageFileDirectory from a real file, pass the 8-byte
        magic header to the constructor.  To only set the endianness, pass it
        as the 'prefix' keyword argument.

        :param ifh: One of the accepted magic headers (cf. PREFIXES); also sets
              endianness.
        :param prefix: Override the endianness of the file.
        """
        if ifh[:4] not in PREFIXES:
            raise SyntaxError("not a TIFF file (header %r not valid)" % ifh)
        self._prefix = prefix if prefix is not None else ifh[:2]
        if self._prefix == MM:
            self._endian = ">"
        elif self._prefix == II:
            self._endian = "<"
        else:
            raise SyntaxError("not a TIFF IFD")
        self.reset()
        self.next, = self._unpack("L", ifh[4:])
        self._legacy_api = False

    prefix = property(lambda self: self._prefix)
    offset = property(lambda self: self._offset)
    legacy_api = property(lambda self: self._legacy_api)

    @legacy_api.setter
    def legacy_api(self, value):
        raise Exception("Not allowing setting of legacy api")

    def reset(self):
        self._tags_v1 = {}  # will remain empty if legacy_api is false
        self._tags_v2 = {}  # main tag storage
        self._tagdata = {}
        self.tagtype = {}  # added 2008-06-05 by Florian Hoech
        self._next = None
        self._offset = None

    def __str__(self):
        return str(dict(self))

    def named(self):
        """
        :returns: dict of name|key: value

        Returns the complete tag dictionary, with named tags where possible.
        """
        return {TiffTags.lookup(code).name: value for code, value in self.items()}

    def __len__(self):
        return len(set(self._tagdata) | set(self._tags_v2))

    def __getitem__(self, tag):
        if tag not in self._tags_v2:  # unpack on the fly
            data = self._tagdata[tag]
            typ = self.tagtype[tag]
            size, handler = self._load_dispatch[typ]
            self[tag] = handler(self, data, self.legacy_api)  # check type
        val = self._tags_v2[tag]
        if self.legacy_api and not isinstance(val, (tuple, bytes)):
            val = (val,)
        return val

    def __contains__(self, tag):
        return tag in self._tags_v2 or tag in self._tagdata

    if not py3:

        def has_key(self, tag):
            return tag in self

    def __setitem__(self, tag, value):
        self._setitem(tag, value, self.legacy_api)

    def _setitem(self, tag, value, legacy_api):
        basetypes = (Number, bytes, str)
        if not py3:
            basetypes += (unicode,)  # noqa: F821

        info = TiffTags.lookup(tag)
        values = [value] if isinstance(value, basetypes) else value

        if tag not in self.tagtype:
            if info.type:
                self.tagtype[tag] = info.type
            else:
                self.tagtype[tag] = TiffTags.UNDEFINED
                if all(isinstance(v, IFDRational) for v in values):
                    self.tagtype[tag] = TiffTags.RATIONAL
                elif all(isinstance(v, int) for v in values):
                    if all(v < 2 ** 16 for v in values):
                        self.tagtype[tag] = TiffTags.SHORT
                    else:
                        self.tagtype[tag] = TiffTags.LONG
                elif all(isinstance(v, float) for v in values):
                    self.tagtype[tag] = TiffTags.DOUBLE
                else:
                    if py3:
                        if all(isinstance(v, str) for v in values):
                            self.tagtype[tag] = TiffTags.ASCII
                    else:
                        # Never treat data as binary by default on Python 2.
                        self.tagtype[tag] = TiffTags.ASCII

        if self.tagtype[tag] == TiffTags.UNDEFINED and py3:
            values = [
                value.encode("ascii", "replace") if isinstance(value, str) else value
            ]
        elif self.tagtype[tag] == TiffTags.RATIONAL:
            values = [float(v) if isinstance(v, int) else v for v in values]

        values = tuple(info.cvt_enum(value) for value in values)

        dest = self._tags_v1 if legacy_api else self._tags_v2

        # Three branches:
        # Spec'd length == 1, Actual length 1, store as element
        # Spec'd length == 1, Actual > 1, Warn and truncate. Formerly barfed.
        # No Spec, Actual length 1, Formerly (<4.2) returned a 1 element tuple.
        # Don't mess with the legacy api, since it's frozen.
        if (info.length == 1) or (
            info.length is None and len(values) == 1 and not legacy_api
        ):
            # Don't mess with the legacy api, since it's frozen.
            if legacy_api and self.tagtype[tag] in [
                TiffTags.RATIONAL,
                TiffTags.SIGNED_RATIONAL,
            ]:  # rationals
                values = (values,)
            try:
                dest[tag], = values
            except ValueError:
                # We've got a builtin tag with 1 expected entry
                warnings.warn(
                    "Metadata Warning, tag %s had too many entries: %s, expected 1"
                    % (tag, len(values))
                )
                dest[tag] = values[0]

        else:
            # Spec'd length > 1 or undefined
            # Unspec'd, and length > 1
            dest[tag] = values

    def __delitem__(self, tag):
        self._tags_v2.pop(tag, None)
        self._tags_v1.pop(tag, None)
        self._tagdata.pop(tag, None)

    def __iter__(self):
        return iter(set(self._tagdata) | set(self._tags_v2))

    def _unpack(self, fmt, data):
        return struct.unpack(self._endian + fmt, data)

    def _pack(self, fmt, *values):
        return struct.pack(self._endian + fmt, *values)

    def _register_loader(idx, size):
        def decorator(func):
            from .TiffTags import TYPES

            if func.__name__.startswith("load_"):
                TYPES[idx] = func.__name__[5:].replace("_", " ")
            _load_dispatch[idx] = size, func  # noqa: F821
            return func

        return decorator

    def _register_writer(idx):
        def decorator(func):
            _write_dispatch[idx] = func  # noqa: F821
            return func

        return decorator

    def _register_basic(idx_fmt_name):
        from .TiffTags import TYPES

        idx, fmt, name = idx_fmt_name
        TYPES[idx] = name
        size = struct.calcsize("=" + fmt)
        _load_dispatch[idx] = (  # noqa: F821
            size,
            lambda self, data, legacy_api=True: (
                self._unpack("{}{}".format(len(data) // size, fmt), data)
            ),
        )
        _write_dispatch[idx] = lambda self, *values: (  # noqa: F821
            b"".join(self._pack(fmt, value) for value in values)
        )

    list(
        map(
            _register_basic,
            [
                (TiffTags.SHORT, "H", "short"),
                (TiffTags.LONG, "L", "long"),
                (TiffTags.SIGNED_BYTE, "b", "signed byte"),
                (TiffTags.SIGNED_SHORT, "h", "signed short"),
                (TiffTags.SIGNED_LONG, "l", "signed long"),
                (TiffTags.FLOAT, "f", "float"),
                (TiffTags.DOUBLE, "d", "double"),
            ],
        )
    )

    @_register_loader(1, 1)  # Basic type, except for the legacy API.
    def load_byte(self, data, legacy_api=True):
        return data

    @_register_writer(1)  # Basic type, except for the legacy API.
    def write_byte(self, data):
        return data

    @_register_loader(2, 1)
    def load_string(self, data, legacy_api=True):
        if data.endswith(b"\0"):
            data = data[:-1]
        return data.decode("latin-1", "replace")

    @_register_writer(2)
    def write_string(self, value):
        # remerge of https://github.com/python-pillow/Pillow/pull/1416
        if sys.version_info.major == 2:
            value = value.decode("ascii", "replace")
        return b"" + value.encode("ascii", "replace") + b"\0"

    @_register_loader(5, 8)
    def load_rational(self, data, legacy_api=True):
        vals = self._unpack("{}L".format(len(data) // 4), data)

        def combine(a, b):
            return (a, b) if legacy_api else IFDRational(a, b)

        return tuple(combine(num, denom) for num, denom in zip(vals[::2], vals[1::2]))

    @_register_writer(5)
    def write_rational(self, *values):
        return b"".join(
            self._pack("2L", *_limit_rational(frac, 2 ** 31)) for frac in values
        )

    @_register_loader(7, 1)
    def load_undefined(self, data, legacy_api=True):
        return data

    @_register_writer(7)
    def write_undefined(self, value):
        return value

    @_register_loader(10, 8)
    def load_signed_rational(self, data, legacy_api=True):
        vals = self._unpack("{}l".format(len(data) // 4), data)

        def combine(a, b):
            return (a, b) if legacy_api else IFDRational(a, b)

        return tuple(combine(num, denom) for num, denom in zip(vals[::2], vals[1::2]))

    @_register_writer(10)
    def write_signed_rational(self, *values):
        return b"".join(
            self._pack("2L", *_limit_rational(frac, 2 ** 30)) for frac in values
        )

    def _ensure_read(self, fp, size):
        ret = fp.read(size)
        if len(ret) != size:
            raise IOError(
                "Corrupt EXIF data.  "
                + "Expecting to read %d bytes but only got %d. " % (size, len(ret))
            )
        return ret

    def load(self, fp):

        self.reset()
        self._offset = fp.tell()

        try:
            for i in range(self._unpack("H", self._ensure_read(fp, 2))[0]):
                tag, typ, count, data = self._unpack("HHL4s", self._ensure_read(fp, 12))
                if DEBUG:
                    tagname = TiffTags.lookup(tag).name
                    typname = TYPES.get(typ, "unknown")
                    print(
                        "tag: %s (%d) - type: %s (%d)" % (tagname, tag, typname, typ),
                        end=" ",
                    )

                try:
                    unit_size, handler = self._load_dispatch[typ]
                except KeyError:
                    if DEBUG:
                        print("- unsupported type", typ)
                    continue  # ignore unsupported type
                size = count * unit_size
                if size > 4:
                    here = fp.tell()
                    offset, = self._unpack("L", data)
                    if DEBUG:
                        print(
                            "Tag Location: %s - Data Location: %s" % (here, offset),
                            end=" ",
                        )
                    fp.seek(offset)
                    data = ImageFile._safe_read(fp, size)
                    fp.seek(here)
                else:
                    data = data[:size]

                if len(data) != size:
                    warnings.warn(
                        "Possibly corrupt EXIF data.  "
                        "Expecting to read %d bytes but only got %d."
                        " Skipping tag %s" % (size, len(data), tag)
                    )
                    continue

                if not data:
                    continue

                self._tagdata[tag] = data
                self.tagtype[tag] = typ

                if DEBUG:
                    if size > 32:
                        print("- value: <table: %d bytes>" % size)
                    else:
                        print("- value:", self[tag])

            self.next, = self._unpack("L", self._ensure_read(fp, 4))
        except IOError as msg:
            warnings.warn(str(msg))
            return

    def tobytes(self, offset=0):
        # FIXME What about tagdata?
        result = self._pack("H", len(self._tags_v2))

        entries = []
        offset = offset + len(result) + len(self._tags_v2) * 12 + 4
        stripoffsets = None

        # pass 1: convert tags to binary format
        # always write tags in ascending order
        for tag, value in sorted(self._tags_v2.items()):
            if tag == STRIPOFFSETS:
                stripoffsets = len(entries)
            typ = self.tagtype.get(tag)
            if DEBUG:
                print("Tag %s, Type: %s, Value: %s" % (tag, typ, value))
            values = value if isinstance(value, tuple) else (value,)
            data = self._write_dispatch[typ](self, *values)
            if DEBUG:
                tagname = TiffTags.lookup(tag).name
                typname = TYPES.get(typ, "unknown")
                print(
                    "save: %s (%d) - type: %s (%d)" % (tagname, tag, typname, typ),
                    end=" ",
                )
                if len(data) >= 16:
                    print("- value: <table: %d bytes>" % len(data))
                else:
                    print("- value:", values)

            # count is sum of lengths for string and arbitrary data
            if typ in [TiffTags.BYTE, TiffTags.ASCII, TiffTags.UNDEFINED]:
                count = len(data)
            else:
                count = len(values)
            # figure out if data fits into the entry
            if len(data) <= 4:
                entries.append((tag, typ, count, data.ljust(4, b"\0"), b""))
            else:
                entries.append((tag, typ, count, self._pack("L", offset), data))
                offset += (len(data) + 1) // 2 * 2  # pad to word

        # update strip offset data to point beyond auxiliary data
        if stripoffsets is not None:
            tag, typ, count, value, data = entries[stripoffsets]
            if data:
                raise NotImplementedError("multistrip support not yet implemented")
            value = self._pack("L", self._unpack("L", value)[0] + offset)
            entries[stripoffsets] = tag, typ, count, value, data

        # pass 2: write entries to file
        for tag, typ, count, value, data in entries:
            if DEBUG > 1:
                print(tag, typ, count, repr(value), repr(data))
            result += self._pack("HHL4s", tag, typ, count, value)

        # -- overwrite here for multi-page --
        result += b"\0\0\0\0"  # end of entries

        # pass 3: write auxiliary data to file
        for tag, typ, count, value, data in entries:
            result += data
            if len(data) & 1:
                result += b"\0"

        return result

    def save(self, fp):

        if fp.tell() == 0:  # skip TIFF header on subsequent pages
            # tiff header -- PIL always starts the first IFD at offset 8
            fp.write(self._prefix + self._pack("HL", 42, 8))

        offset = fp.tell()
        result = self.tobytes(offset)
        fp.write(result)
        return offset + len(result)


ImageFileDirectory_v2._load_dispatch = _load_dispatch
ImageFileDirectory_v2._write_dispatch = _write_dispatch
for idx, name in TYPES.items():
    name = name.replace(" ", "_")
    setattr(ImageFileDirectory_v2, "load_" + name, _load_dispatch[idx][1])
    setattr(ImageFileDirectory_v2, "write_" + name, _write_dispatch[idx])
del _load_dispatch, _write_dispatch, idx, name


# Legacy ImageFileDirectory support.
class ImageFileDirectory_v1(ImageFileDirectory_v2):
    """This class represents the **legacy** interface to a TIFF tag directory.

    Exposes a dictionary interface of the tags in the directory::

        ifd = ImageFileDirectory_v1()
        ifd[key] = 'Some Data'
        ifd.tagtype[key] = TiffTags.ASCII
        print(ifd[key])
        ('Some Data',)

    Also contains a dictionary of tag types as read from the tiff image file,
    `~PIL.TiffImagePlugin.ImageFileDirectory_v1.tagtype`.

    Values are returned as a tuple.

    ..  deprecated:: 3.0.0
    """

    def __init__(self, *args, **kwargs):
        ImageFileDirectory_v2.__init__(self, *args, **kwargs)
        self._legacy_api = True

    tags = property(lambda self: self._tags_v1)
    tagdata = property(lambda self: self._tagdata)

    @classmethod
    def from_v2(cls, original):
        """ Returns an
        :py:class:`~PIL.TiffImagePlugin.ImageFileDirectory_v1`
        instance with the same data as is contained in the original
        :py:class:`~PIL.TiffImagePlugin.ImageFileDirectory_v2`
        instance.

        :returns: :py:class:`~PIL.TiffImagePlugin.ImageFileDirectory_v1`

        """

        ifd = cls(prefix=original.prefix)
        ifd._tagdata = original._tagdata
        ifd.tagtype = original.tagtype
        ifd.next = original.next  # an indicator for multipage tiffs
        return ifd

    def to_v2(self):
        """ Returns an
        :py:class:`~PIL.TiffImagePlugin.ImageFileDirectory_v2`
        instance with the same data as is contained in the original
        :py:class:`~PIL.TiffImagePlugin.ImageFileDirectory_v1`
        instance.

        :returns: :py:class:`~PIL.TiffImagePlugin.ImageFileDirectory_v2`

        """

        ifd = ImageFileDirectory_v2(prefix=self.prefix)
        ifd._tagdata = dict(self._tagdata)
        ifd.tagtype = dict(self.tagtype)
        ifd._tags_v2 = dict(self._tags_v2)
        return ifd

    def __contains__(self, tag):
        return tag in self._tags_v1 or tag in self._tagdata

    def __len__(self):
        return len(set(self._tagdata) | set(self._tags_v1))

    def __iter__(self):
        return iter(set(self._tagdata) | set(self._tags_v1))

    def __setitem__(self, tag, value):
        for legacy_api in (False, True):
            self._setitem(tag, value, legacy_api)

    def __getitem__(self, tag):
        if tag not in self._tags_v1:  # unpack on the fly
            data = self._tagdata[tag]
            typ = self.tagtype[tag]
            size, handler = self._load_dispatch[typ]
            for legacy in (False, True):
                self._setitem(tag, handler(self, data, legacy), legacy)
        val = self._tags_v1[tag]
        if not isinstance(val, (tuple, bytes)):
            val = (val,)
        return val


# undone -- switch this pointer when IFD_LEGACY_API == False
ImageFileDirectory = ImageFileDirectory_v1


##
# Image plugin for TIFF files.


class TiffImageFile(ImageFile.ImageFile):

    format = "TIFF"
    format_description = "Adobe TIFF"
    _close_exclusive_fp_after_loading = False

    def _open(self):
        """Open the first image in a TIFF file"""

        # Header
        ifh = self.fp.read(8)

        # image file directory (tag dictionary)
        self.tag_v2 = ImageFileDirectory_v2(ifh)

        # legacy tag/ifd entries will be filled in later
        self.tag = self.ifd = None

        # setup frame pointers
        self.__first = self.__next = self.tag_v2.next
        self.__frame = -1
        self.__fp = self.fp
        self._frame_pos = []
        self._n_frames = None

        if DEBUG:
            print("*** TiffImageFile._open ***")
            print("- __first:", self.__first)
            print("- ifh: ", ifh)

        # and load the first frame
        self._seek(0)

    @property
    def n_frames(self):
        if self._n_frames is None:
            current = self.tell()
            self._seek(len(self._frame_pos))
            while self._n_frames is None:
                self._seek(self.tell() + 1)
            self.seek(current)
        return self._n_frames

    @property
    def is_animated(self):
        return self._is_animated

    def seek(self, frame):
        """Select a given frame as current image"""
        if not self._seek_check(frame):
            return
        self._seek(frame)
        # Create a new core image object on second and
        # subsequent frames in the image. Image may be
        # different size/mode.
        Image._decompression_bomb_check(self.size)
        self.im = Image.core.new(self.mode, self.size)

    def _seek(self, frame):
        self.fp = self.__fp
        while len(self._frame_pos) <= frame:
            if not self.__next:
                raise EOFError("no more images in TIFF file")
            if DEBUG:
                print(
                    "Seeking to frame %s, on frame %s, __next %s, location: %s"
                    % (frame, self.__frame, self.__next, self.fp.tell())
                )
            # reset python3 buffered io handle in case fp
            # was passed to libtiff, invalidating the buffer
            self.fp.tell()
            self.fp.seek(self.__next)
            self._frame_pos.append(self.__next)
            if DEBUG:
                print("Loading tags, location: %s" % self.fp.tell())
            self.tag_v2.load(self.fp)
            self.__next = self.tag_v2.next
            if self.__next == 0:
                self._n_frames = frame + 1
            if len(self._frame_pos) == 1:
                self._is_animated = self.__next != 0
            self.__frame += 1
        self.fp.seek(self._frame_pos[frame])
        self.tag_v2.load(self.fp)
        # fill the legacy tag/ifd entries
        self.tag = self.ifd = ImageFileDirectory_v1.from_v2(self.tag_v2)
        self.__frame = frame
        self._setup()

    def tell(self):
        """Return the current frame number"""
        return self.__frame

    @property
    def size(self):
        return self._size

    @size.setter
    def size(self, value):
        warnings.warn(
            "Setting the size of a TIFF image directly is deprecated, and will"
            " be removed in a future version. Use the resize method instead.",
            DeprecationWarning,
        )
        self._size = value

    def load(self):
        if self.use_load_libtiff:
            return self._load_libtiff()
        return super(TiffImageFile, self).load()

    def load_end(self):
        # allow closing if we're on the first frame, there's no next
        # This is the ImageFile.load path only, libtiff specific below.
        if not self._is_animated:
            self._close_exclusive_fp_after_loading = True

    def _load_libtiff(self):
        """ Overload method triggered when we detect a compressed tiff
            Calls out to libtiff """

        pixel = Image.Image.load(self)

        if self.tile is None:
            raise IOError("cannot load this image")
        if not self.tile:
            return pixel

        self.load_prepare()

        if not len(self.tile) == 1:
            raise IOError("Not exactly one tile")

        # (self._compression, (extents tuple),
        #   0, (rawmode, self._compression, fp))
        extents = self.tile[0][1]
        args = list(self.tile[0][3])

        # To be nice on memory footprint, if there's a
        # file descriptor, use that instead of reading
        # into a string in python.
        # libtiff closes the file descriptor, so pass in a dup.
        try:
            fp = hasattr(self.fp, "fileno") and os.dup(self.fp.fileno())
            # flush the file descriptor, prevents error on pypy 2.4+
            # should also eliminate the need for fp.tell for py3
            # in _seek
            if hasattr(self.fp, "flush"):
                self.fp.flush()
        except IOError:
            # io.BytesIO have a fileno, but returns an IOError if
            # it doesn't use a file descriptor.
            fp = False

        if fp:
            args[2] = fp

        decoder = Image._getdecoder(
            self.mode, "libtiff", tuple(args), self.decoderconfig
        )
        try:
            decoder.setimage(self.im, extents)
        except ValueError:
            raise IOError("Couldn't set the image")

        if hasattr(self.fp, "getvalue"):
            # We've got a stringio like thing passed in. Yay for all in memory.
            # The decoder needs the entire file in one shot, so there's not
            # a lot we can do here other than give it the entire file.
            # unless we could do something like get the address of the
            # underlying string for stringio.
            #
            # Rearranging for supporting byteio items, since they have a fileno
            # that returns an IOError if there's no underlying fp. Easier to
            # deal with here by reordering.
            if DEBUG:
                print("have getvalue. just sending in a string from getvalue")
            n, err = decoder.decode(self.fp.getvalue())
        elif hasattr(self.fp, "fileno"):
            # we've got a actual file on disk, pass in the fp.
            if DEBUG:
                print("have fileno, calling fileno version of the decoder.")
            self.fp.seek(0)
            # 4 bytes, otherwise the trace might error out
            n, err = decoder.decode(b"fpfp")
        else:
            # we have something else.
            if DEBUG:
                print("don't have fileno or getvalue. just reading")
            # UNDONE -- so much for that buffer size thing.
            n, err = decoder.decode(self.fp.read())

        self.tile = []
        self.readonly = 0
        # libtiff closed the fp in a, we need to close self.fp, if possible
        if self._exclusive_fp and not self._is_animated:
            self.fp.close()
            self.fp = None  # might be shared

        if err < 0:
            raise IOError(err)

        return Image.Image.load(self)

    def _setup(self):
        """Setup this image object based on current tags"""

        if 0xBC01 in self.tag_v2:
            raise IOError("Windows Media Photo files not yet supported")

        # extract relevant tags
        self._compression = COMPRESSION_INFO[self.tag_v2.get(COMPRESSION, 1)]
        self._planar_configuration = self.tag_v2.get(PLANAR_CONFIGURATION, 1)

        # photometric is a required tag, but not everyone is reading
        # the specification
        photo = self.tag_v2.get(PHOTOMETRIC_INTERPRETATION, 0)

        # old style jpeg compression images most certainly are YCbCr
        if self._compression == "tiff_jpeg":
            photo = 6

        fillorder = self.tag_v2.get(FILLORDER, 1)

        if DEBUG:
            print("*** Summary ***")
            print("- compression:", self._compression)
            print("- photometric_interpretation:", photo)
            print("- planar_configuration:", self._planar_configuration)
            print("- fill_order:", fillorder)
            print("- YCbCr subsampling:", self.tag.get(530))

        # size
        xsize = self.tag_v2.get(IMAGEWIDTH)
        ysize = self.tag_v2.get(IMAGELENGTH)
        self._size = xsize, ysize

        if DEBUG:
            print("- size:", self.size)

        sampleFormat = self.tag_v2.get(SAMPLEFORMAT, (1,))
        if len(sampleFormat) > 1 and max(sampleFormat) == min(sampleFormat) == 1:
            # SAMPLEFORMAT is properly per band, so an RGB image will
            # be (1,1,1).  But, we don't support per band pixel types,
            # and anything more than one band is a uint8. So, just
            # take the first element. Revisit this if adding support
            # for more exotic images.
            sampleFormat = (1,)

        bps_tuple = self.tag_v2.get(BITSPERSAMPLE, (1,))
        extra_tuple = self.tag_v2.get(EXTRASAMPLES, ())
        if photo in (2, 6, 8):  # RGB, YCbCr, LAB
            bps_count = 3
        elif photo == 5:  # CMYK
            bps_count = 4
        else:
            bps_count = 1
        bps_count += len(extra_tuple)
        # Some files have only one value in bps_tuple,
        # while should have more. Fix it
        if bps_count > len(bps_tuple) and len(bps_tuple) == 1:
            bps_tuple = bps_tuple * bps_count

        # mode: check photometric interpretation and bits per pixel
        key = (
            self.tag_v2.prefix,
            photo,
            sampleFormat,
            fillorder,
            bps_tuple,
            extra_tuple,
        )
        if DEBUG:
            print("format key:", key)
        try:
            self.mode, rawmode = OPEN_INFO[key]
        except KeyError:
            if DEBUG:
                print("- unsupported format")
            raise SyntaxError("unknown pixel mode")

        if DEBUG:
            print("- raw mode:", rawmode)
            print("- pil mode:", self.mode)

        self.info["compression"] = self._compression

        xres = self.tag_v2.get(X_RESOLUTION, 1)
        yres = self.tag_v2.get(Y_RESOLUTION, 1)

        if xres and yres:
            resunit = self.tag_v2.get(RESOLUTION_UNIT)
            if resunit == 2:  # dots per inch
                self.info["dpi"] = int(xres + 0.5), int(yres + 0.5)
            elif resunit == 3:  # dots per centimeter. convert to dpi
                self.info["dpi"] = int(xres * 2.54 + 0.5), int(yres * 2.54 + 0.5)
            elif resunit is None:  # used to default to 1, but now 2)
                self.info["dpi"] = int(xres + 0.5), int(yres + 0.5)
                # For backward compatibility,
                # we also preserve the old behavior
                self.info["resolution"] = xres, yres
            else:  # No absolute unit of measurement
                self.info["resolution"] = xres, yres

        # build tile descriptors
        x = y = layer = 0
        self.tile = []
        self.use_load_libtiff = READ_LIBTIFF or self._compression != "raw"
        if self.use_load_libtiff:
            # Decoder expects entire file as one tile.
            # There's a buffer size limit in load (64k)
            # so large g4 images will fail if we use that
            # function.
            #
            # Setup the one tile for the whole image, then
            # use the _load_libtiff function.

            # libtiff handles the fillmode for us, so 1;IR should
            # actually be 1;I. Including the R double reverses the
            # bits, so stripes of the image are reversed.  See
            # https://github.com/python-pillow/Pillow/issues/279
            if fillorder == 2:
                # Replace fillorder with fillorder=1
                key = key[:3] + (1,) + key[4:]
                if DEBUG:
                    print("format key:", key)
                # this should always work, since all the
                # fillorder==2 modes have a corresponding
                # fillorder=1 mode
                self.mode, rawmode = OPEN_INFO[key]
            # libtiff always returns the bytes in native order.
            # we're expecting image byte order. So, if the rawmode
            # contains I;16, we need to convert from native to image
            # byte order.
            if rawmode == "I;16":
                rawmode = "I;16N"
            if ";16B" in rawmode:
                rawmode = rawmode.replace(";16B", ";16N")
            if ";16L" in rawmode:
                rawmode = rawmode.replace(";16L", ";16N")

            # Offset in the tile tuple is 0, we go from 0,0 to
            # w,h, and we only do this once -- eds
            a = (rawmode, self._compression, False, self.tag_v2.offset)
            self.tile.append(("libtiff", (0, 0, xsize, ysize), 0, a))

        elif STRIPOFFSETS in self.tag_v2 or TILEOFFSETS in self.tag_v2:
            # striped image
            if STRIPOFFSETS in self.tag_v2:
                offsets = self.tag_v2[STRIPOFFSETS]
                h = self.tag_v2.get(ROWSPERSTRIP, ysize)
                w = self.size[0]
            else:
                # tiled image
                offsets = self.tag_v2[TILEOFFSETS]
                w = self.tag_v2.get(322)
                h = self.tag_v2.get(323)

            for offset in offsets:
                if x + w > xsize:
                    stride = w * sum(bps_tuple) / 8  # bytes per line
                else:
                    stride = 0

                tile_rawmode = rawmode
                if self._planar_configuration == 2:
                    # each band on it's own layer
                    tile_rawmode = rawmode[layer]
                    # adjust stride width accordingly
                    stride /= bps_count

                a = (tile_rawmode, int(stride), 1)
                self.tile.append(
                    (
                        self._compression,
                        (x, y, min(x + w, xsize), min(y + h, ysize)),
                        offset,
                        a,
                    )
                )
                x = x + w
                if x >= self.size[0]:
                    x, y = 0, y + h
                    if y >= self.size[1]:
                        x = y = 0
                        layer += 1
        else:
            if DEBUG:
                print("- unsupported data organization")
            raise SyntaxError("unknown data organization")

        # Fix up info.
        if ICCPROFILE in self.tag_v2:
            self.info["icc_profile"] = self.tag_v2[ICCPROFILE]

        # fixup palette descriptor

        if self.mode in ["P", "PA"]:
            palette = [o8(b // 256) for b in self.tag_v2[COLORMAP]]
            self.palette = ImagePalette.raw("RGB;L", b"".join(palette))

    def _close__fp(self):
        try:
            if self.__fp != self.fp:
                self.__fp.close()
        except AttributeError:
            pass
        finally:
            self.__fp = None


#
# --------------------------------------------------------------------
# Write TIFF files

# little endian is default except for image modes with
# explicit big endian byte-order

SAVE_INFO = {
    # mode => rawmode, byteorder, photometrics,
    #           sampleformat, bitspersample, extra
    "1": ("1", II, 1, 1, (1,), None),
    "L": ("L", II, 1, 1, (8,), None),
    "LA": ("LA", II, 1, 1, (8, 8), 2),
    "P": ("P", II, 3, 1, (8,), None),
    "PA": ("PA", II, 3, 1, (8, 8), 2),
    "I": ("I;32S", II, 1, 2, (32,), None),
    "I;16": ("I;16", II, 1, 1, (16,), None),
    "I;16S": ("I;16S", II, 1, 2, (16,), None),
    "F": ("F;32F", II, 1, 3, (32,), None),
    "RGB": ("RGB", II, 2, 1, (8, 8, 8), None),
    "RGBX": ("RGBX", II, 2, 1, (8, 8, 8, 8), 0),
    "RGBA": ("RGBA", II, 2, 1, (8, 8, 8, 8), 2),
    "CMYK": ("CMYK", II, 5, 1, (8, 8, 8, 8), None),
    "YCbCr": ("YCbCr", II, 6, 1, (8, 8, 8), None),
    "LAB": ("LAB", II, 8, 1, (8, 8, 8), None),
    "I;32BS": ("I;32BS", MM, 1, 2, (32,), None),
    "I;16B": ("I;16B", MM, 1, 1, (16,), None),
    "I;16BS": ("I;16BS", MM, 1, 2, (16,), None),
    "F;32BF": ("F;32BF", MM, 1, 3, (32,), None),
}


def _save(im, fp, filename):

    try:
        rawmode, prefix, photo, format, bits, extra = SAVE_INFO[im.mode]
    except KeyError:
        raise IOError("cannot write mode %s as TIFF" % im.mode)

    ifd = ImageFileDirectory_v2(prefix=prefix)

    compression = im.encoderinfo.get("compression", im.info.get("compression"))
    if compression is None:
        compression = "raw"

    libtiff = WRITE_LIBTIFF or compression != "raw"

    # required for color libtiff images
    ifd[PLANAR_CONFIGURATION] = getattr(im, "_planar_configuration", 1)

    ifd[IMAGEWIDTH] = im.size[0]
    ifd[IMAGELENGTH] = im.size[1]

    # write any arbitrary tags passed in as an ImageFileDirectory
    info = im.encoderinfo.get("tiffinfo", {})
    if DEBUG:
        print("Tiffinfo Keys: %s" % list(info))
    if isinstance(info, ImageFileDirectory_v1):
        info = info.to_v2()
    for key in info:
        ifd[key] = info.get(key)
        try:
            ifd.tagtype[key] = info.tagtype[key]
        except Exception:
            pass  # might not be an IFD. Might not have populated type

    # additions written by Greg Couch, gregc@cgl.ucsf.edu
    # inspired by image-sig posting from Kevin Cazabon, kcazabon@home.com
    if hasattr(im, "tag_v2"):
        # preserve tags from original TIFF image file
        for key in (
            RESOLUTION_UNIT,
            X_RESOLUTION,
            Y_RESOLUTION,
            IPTC_NAA_CHUNK,
            PHOTOSHOP_CHUNK,
            XMP,
        ):
            if key in im.tag_v2:
                ifd[key] = im.tag_v2[key]
                ifd.tagtype[key] = im.tag_v2.tagtype[key]

    # preserve ICC profile (should also work when saving other formats
    # which support profiles as TIFF) -- 2008-06-06 Florian Hoech
    if "icc_profile" in im.info:
        ifd[ICCPROFILE] = im.info["icc_profile"]

    for key, name in [
        (IMAGEDESCRIPTION, "description"),
        (X_RESOLUTION, "resolution"),
        (Y_RESOLUTION, "resolution"),
        (X_RESOLUTION, "x_resolution"),
        (Y_RESOLUTION, "y_resolution"),
        (RESOLUTION_UNIT, "resolution_unit"),
        (SOFTWARE, "software"),
        (DATE_TIME, "date_time"),
        (ARTIST, "artist"),
        (COPYRIGHT, "copyright"),
    ]:
        if name in im.encoderinfo:
            ifd[key] = im.encoderinfo[name]

    dpi = im.encoderinfo.get("dpi")
    if dpi:
        ifd[RESOLUTION_UNIT] = 2
        ifd[X_RESOLUTION] = int(dpi[0] + 0.5)
        ifd[Y_RESOLUTION] = int(dpi[1] + 0.5)

    if bits != (1,):
        ifd[BITSPERSAMPLE] = bits
        if len(bits) != 1:
            ifd[SAMPLESPERPIXEL] = len(bits)
    if extra is not None:
        ifd[EXTRASAMPLES] = extra
    if format != 1:
        ifd[SAMPLEFORMAT] = format

    ifd[PHOTOMETRIC_INTERPRETATION] = photo

    if im.mode in ["P", "PA"]:
        lut = im.im.getpalette("RGB", "RGB;L")
        ifd[COLORMAP] = tuple(i8(v) * 256 for v in lut)
    # data orientation
    stride = len(bits) * ((im.size[0] * bits[0] + 7) // 8)
    ifd[ROWSPERSTRIP] = im.size[1]
    ifd[STRIPBYTECOUNTS] = stride * im.size[1]
    ifd[STRIPOFFSETS] = 0  # this is adjusted by IFD writer
    # no compression by default:
    ifd[COMPRESSION] = COMPRESSION_INFO_REV.get(compression, 1)

    if libtiff:
        if "quality" in im.encoderinfo:
            quality = im.encoderinfo["quality"]
            if not isinstance(quality, int) or quality < 0 or quality > 100:
                raise ValueError("Invalid quality setting")
            if compression != "jpeg":
                raise ValueError(
                    "quality setting only supported for 'jpeg' compression"
                )
            ifd[JPEGQUALITY] = quality

        if DEBUG:
            print("Saving using libtiff encoder")
            print("Items: %s" % sorted(ifd.items()))
        _fp = 0
        if hasattr(fp, "fileno"):
            try:
                fp.seek(0)
                _fp = os.dup(fp.fileno())
            except io.UnsupportedOperation:
                pass

        # optional types for non core tags
        types = {}
<<<<<<< HEAD
=======
        # SAMPLEFORMAT is determined by the image format and should not be copied
        # from legacy_ifd.
>>>>>>> 7585136a
        # STRIPOFFSETS and STRIPBYTECOUNTS are added by the library
        # based on the data in the strip.
        # The other tags expect arrays with a certain length (fixed or depending on
        # BITSPERSAMPLE, etc), passing arrays with a different length will result in
        # segfaults. Block these tags until we add extra validation.
        blocklist = [
            COLORMAP,
            REFERENCEBLACKWHITE,
<<<<<<< HEAD
=======
            SAMPLEFORMAT,
>>>>>>> 7585136a
            STRIPBYTECOUNTS,
            STRIPOFFSETS,
            TRANSFERFUNCTION,
        ]

        atts = {}
        # bits per sample is a single short in the tiff directory, not a list.
        atts[BITSPERSAMPLE] = bits[0]
        # Merge the ones that we have with (optional) more bits from
        # the original file, e.g x,y resolution so that we can
        # save(load('')) == original file.
        legacy_ifd = {}
        if hasattr(im, "tag"):
            legacy_ifd = im.tag.to_v2()
        for tag, value in itertools.chain(
            ifd.items(), getattr(im, "tag_v2", {}).items(), legacy_ifd.items()
        ):
            # Libtiff can only process certain core items without adding
            # them to the custom dictionary.
            # Custom items are supported for int, float, unicode, string and byte
            # values. Other types and tuples require a tagtype.
            if tag not in TiffTags.LIBTIFF_CORE:
                if TiffTags.lookup(tag).type == TiffTags.UNDEFINED:
                    continue
                if distutils.version.StrictVersion(
                    _libtiff_version()
                ) < distutils.version.StrictVersion("4.0"):
                    continue

                if tag in ifd.tagtype:
                    types[tag] = ifd.tagtype[tag]
                elif not (
                    isinstance(value, (int, float, str, bytes))
                    or (not py3 and isinstance(value, unicode))  # noqa: F821
                ):
                    continue
            if tag not in atts and tag not in blocklist:
                if isinstance(value, str if py3 else unicode):  # noqa: F821
                    atts[tag] = value.encode("ascii", "replace") + b"\0"
                elif isinstance(value, IFDRational):
                    atts[tag] = float(value)
                else:
                    atts[tag] = value

        if DEBUG:
            print("Converted items: %s" % sorted(atts.items()))

        # libtiff always expects the bytes in native order.
        # we're storing image byte order. So, if the rawmode
        # contains I;16, we need to convert from native to image
        # byte order.
        if im.mode in ("I;16B", "I;16"):
            rawmode = "I;16N"

<<<<<<< HEAD
        # Pass tags as sorted list so that the tags are set in a fixed order.
        # This is required by libtiff for some tags. For example, the JPEGQUALITY
        # pseudo tag requires that the COMPRESS tag was already set.
        tags = list(atts.items())
        tags.sort()
        a = (rawmode, compression, _fp, filename, tags, types)
=======
        a = (rawmode, compression, _fp, filename, atts, types)
>>>>>>> 7585136a
        e = Image._getencoder(im.mode, "libtiff", a, im.encoderconfig)
        e.setimage(im.im, (0, 0) + im.size)
        while True:
            # undone, change to self.decodermaxblock:
            l, s, d = e.encode(16 * 1024)
            if not _fp:
                fp.write(d)
            if s:
                break
        if s < 0:
            raise IOError("encoder error %d when writing image file" % s)

    else:
        offset = ifd.save(fp)

        ImageFile._save(
            im, fp, [("raw", (0, 0) + im.size, offset, (rawmode, stride, 1))]
        )

    # -- helper for multi-page save --
    if "_debug_multipage" in im.encoderinfo:
        # just to access o32 and o16 (using correct byte order)
        im._debug_multipage = ifd


class AppendingTiffWriter:
    fieldSizes = [
        0,  # None
        1,  # byte
        1,  # ascii
        2,  # short
        4,  # long
        8,  # rational
        1,  # sbyte
        1,  # undefined
        2,  # sshort
        4,  # slong
        8,  # srational
        4,  # float
        8,  # double
    ]

    #    StripOffsets = 273
    #    FreeOffsets = 288
    #    TileOffsets = 324
    #    JPEGQTables = 519
    #    JPEGDCTables = 520
    #    JPEGACTables = 521
    Tags = {273, 288, 324, 519, 520, 521}

    def __init__(self, fn, new=False):
        if hasattr(fn, "read"):
            self.f = fn
            self.close_fp = False
        else:
            self.name = fn
            self.close_fp = True
            try:
                self.f = io.open(fn, "w+b" if new else "r+b")
            except IOError:
                self.f = io.open(fn, "w+b")
        self.beginning = self.f.tell()
        self.setup()

    def setup(self):
        # Reset everything.
        self.f.seek(self.beginning, os.SEEK_SET)

        self.whereToWriteNewIFDOffset = None
        self.offsetOfNewPage = 0

        self.IIMM = IIMM = self.f.read(4)
        if not IIMM:
            # empty file - first page
            self.isFirst = True
            return

        self.isFirst = False
        if IIMM == b"II\x2a\x00":
            self.setEndian("<")
        elif IIMM == b"MM\x00\x2a":
            self.setEndian(">")
        else:
            raise RuntimeError("Invalid TIFF file header")

        self.skipIFDs()
        self.goToEnd()

    def finalize(self):
        if self.isFirst:
            return

        # fix offsets
        self.f.seek(self.offsetOfNewPage)

        IIMM = self.f.read(4)
        if not IIMM:
            # raise RuntimeError("nothing written into new page")
            # Make it easy to finish a frame without committing to a new one.
            return

        if IIMM != self.IIMM:
            raise RuntimeError("IIMM of new page doesn't match IIMM of first page")

        IFDoffset = self.readLong()
        IFDoffset += self.offsetOfNewPage
        self.f.seek(self.whereToWriteNewIFDOffset)
        self.writeLong(IFDoffset)
        self.f.seek(IFDoffset)
        self.fixIFD()

    def newFrame(self):
        # Call this to finish a frame.
        self.finalize()
        self.setup()

    def __enter__(self):
        return self

    def __exit__(self, exc_type, exc_value, traceback):
        if self.close_fp:
            self.close()
        return False

    def tell(self):
        return self.f.tell() - self.offsetOfNewPage

    def seek(self, offset, whence=io.SEEK_SET):
        if whence == os.SEEK_SET:
            offset += self.offsetOfNewPage

        self.f.seek(offset, whence)
        return self.tell()

    def goToEnd(self):
        self.f.seek(0, os.SEEK_END)
        pos = self.f.tell()

        # pad to 16 byte boundary
        padBytes = 16 - pos % 16
        if 0 < padBytes < 16:
            self.f.write(bytes(bytearray(padBytes)))
        self.offsetOfNewPage = self.f.tell()

    def setEndian(self, endian):
        self.endian = endian
        self.longFmt = self.endian + "L"
        self.shortFmt = self.endian + "H"
        self.tagFormat = self.endian + "HHL"

    def skipIFDs(self):
        while True:
            IFDoffset = self.readLong()
            if IFDoffset == 0:
                self.whereToWriteNewIFDOffset = self.f.tell() - 4
                break

            self.f.seek(IFDoffset)
            numTags = self.readShort()
            self.f.seek(numTags * 12, os.SEEK_CUR)

    def write(self, data):
        return self.f.write(data)

    def readShort(self):
        value, = struct.unpack(self.shortFmt, self.f.read(2))
        return value

    def readLong(self):
        value, = struct.unpack(self.longFmt, self.f.read(4))
        return value

    def rewriteLastShortToLong(self, value):
        self.f.seek(-2, os.SEEK_CUR)
        bytesWritten = self.f.write(struct.pack(self.longFmt, value))
        if bytesWritten is not None and bytesWritten != 4:
            raise RuntimeError("wrote only %u bytes but wanted 4" % bytesWritten)

    def rewriteLastShort(self, value):
        self.f.seek(-2, os.SEEK_CUR)
        bytesWritten = self.f.write(struct.pack(self.shortFmt, value))
        if bytesWritten is not None and bytesWritten != 2:
            raise RuntimeError("wrote only %u bytes but wanted 2" % bytesWritten)

    def rewriteLastLong(self, value):
        self.f.seek(-4, os.SEEK_CUR)
        bytesWritten = self.f.write(struct.pack(self.longFmt, value))
        if bytesWritten is not None and bytesWritten != 4:
            raise RuntimeError("wrote only %u bytes but wanted 4" % bytesWritten)

    def writeShort(self, value):
        bytesWritten = self.f.write(struct.pack(self.shortFmt, value))
        if bytesWritten is not None and bytesWritten != 2:
            raise RuntimeError("wrote only %u bytes but wanted 2" % bytesWritten)

    def writeLong(self, value):
        bytesWritten = self.f.write(struct.pack(self.longFmt, value))
        if bytesWritten is not None and bytesWritten != 4:
            raise RuntimeError("wrote only %u bytes but wanted 4" % bytesWritten)

    def close(self):
        self.finalize()
        self.f.close()

    def fixIFD(self):
        numTags = self.readShort()

        for i in range(numTags):
            tag, fieldType, count = struct.unpack(self.tagFormat, self.f.read(8))

            fieldSize = self.fieldSizes[fieldType]
            totalSize = fieldSize * count
            isLocal = totalSize <= 4
            if not isLocal:
                offset = self.readLong()
                offset += self.offsetOfNewPage
                self.rewriteLastLong(offset)

            if tag in self.Tags:
                curPos = self.f.tell()

                if isLocal:
                    self.fixOffsets(
                        count, isShort=(fieldSize == 2), isLong=(fieldSize == 4)
                    )
                    self.f.seek(curPos + 4)
                else:
                    self.f.seek(offset)
                    self.fixOffsets(
                        count, isShort=(fieldSize == 2), isLong=(fieldSize == 4)
                    )
                    self.f.seek(curPos)

                offset = curPos = None

            elif isLocal:
                # skip the locally stored value that is not an offset
                self.f.seek(4, os.SEEK_CUR)

    def fixOffsets(self, count, isShort=False, isLong=False):
        if not isShort and not isLong:
            raise RuntimeError("offset is neither short nor long")

        for i in range(count):
            offset = self.readShort() if isShort else self.readLong()
            offset += self.offsetOfNewPage
            if isShort and offset >= 65536:
                # offset is now too large - we must convert shorts to longs
                if count != 1:
                    raise RuntimeError("not implemented")  # XXX TODO

                # simple case - the offset is just one and therefore it is
                # local (not referenced with another offset)
                self.rewriteLastShortToLong(offset)
                self.f.seek(-10, os.SEEK_CUR)
                self.writeShort(TiffTags.LONG)  # rewrite the type to LONG
                self.f.seek(8, os.SEEK_CUR)
            elif isShort:
                self.rewriteLastShort(offset)
            else:
                self.rewriteLastLong(offset)


def _save_all(im, fp, filename):
    encoderinfo = im.encoderinfo.copy()
    encoderconfig = im.encoderconfig
    append_images = list(encoderinfo.get("append_images", []))
    if not hasattr(im, "n_frames") and not append_images:
        return _save(im, fp, filename)

    cur_idx = im.tell()
    try:
        with AppendingTiffWriter(fp) as tf:
            for ims in [im] + append_images:
                ims.encoderinfo = encoderinfo
                ims.encoderconfig = encoderconfig
                if not hasattr(ims, "n_frames"):
                    nfr = 1
                else:
                    nfr = ims.n_frames

                for idx in range(nfr):
                    ims.seek(idx)
                    ims.load()
                    _save(ims, tf, filename)
                    tf.newFrame()
    finally:
        im.seek(cur_idx)


#
# --------------------------------------------------------------------
# Register

Image.register_open(TiffImageFile.format, TiffImageFile, _accept)
Image.register_save(TiffImageFile.format, _save)
Image.register_save_all(TiffImageFile.format, _save_all)

Image.register_extensions(TiffImageFile.format, [".tif", ".tiff"])

Image.register_mime(TiffImageFile.format, "image/tiff")<|MERGE_RESOLUTION|>--- conflicted
+++ resolved
@@ -1553,11 +1553,8 @@
 
         # optional types for non core tags
         types = {}
-<<<<<<< HEAD
-=======
         # SAMPLEFORMAT is determined by the image format and should not be copied
         # from legacy_ifd.
->>>>>>> 7585136a
         # STRIPOFFSETS and STRIPBYTECOUNTS are added by the library
         # based on the data in the strip.
         # The other tags expect arrays with a certain length (fixed or depending on
@@ -1566,10 +1563,7 @@
         blocklist = [
             COLORMAP,
             REFERENCEBLACKWHITE,
-<<<<<<< HEAD
-=======
             SAMPLEFORMAT,
->>>>>>> 7585136a
             STRIPBYTECOUNTS,
             STRIPOFFSETS,
             TRANSFERFUNCTION,
@@ -1624,16 +1618,12 @@
         if im.mode in ("I;16B", "I;16"):
             rawmode = "I;16N"
 
-<<<<<<< HEAD
         # Pass tags as sorted list so that the tags are set in a fixed order.
         # This is required by libtiff for some tags. For example, the JPEGQUALITY
         # pseudo tag requires that the COMPRESS tag was already set.
         tags = list(atts.items())
         tags.sort()
         a = (rawmode, compression, _fp, filename, tags, types)
-=======
-        a = (rawmode, compression, _fp, filename, atts, types)
->>>>>>> 7585136a
         e = Image._getencoder(im.mode, "libtiff", a, im.encoderconfig)
         e.setimage(im.im, (0, 0) + im.size)
         while True:
