--- conflicted
+++ resolved
@@ -134,19 +134,6 @@
     CFLAGS="$CFLAGS -O3 -DNDEBUG"
     if [[ -n "$IS_MACOS" ]]; then
         CFLAGS="$CFLAGS -Wl,-headerpad_max_install_names"
-<<<<<<< HEAD
-=======
-    # For giflib 5.2.2
-    elif [ -n "$IS_ALPINE" ]; then
-        apk add imagemagick
-    elif [ -n "$SANITIZER" ]; then
-        apt-get install -y imagemagick
-    else
-        if [[ "$MB_ML_VER" == "_2_28" ]]; then
-            yum install -y epel-release
-        fi
-        yum install -y ImageMagick
->>>>>>> ef223f52
     fi
     build_simple libwebp $LIBWEBP_VERSION \
         https://storage.googleapis.com/downloads.webmproject.org/releases/webp tar.gz \
