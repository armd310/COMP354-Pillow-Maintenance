--- conflicted
+++ resolved
@@ -42,19 +42,6 @@
 LIBXCB_VERSION=1.17.0
 BROTLI_VERSION=1.1.0
 
-<<<<<<< HEAD
-=======
-if [[ -n "$IS_MACOS" ]] && [[ "$CIBW_ARCHS" == "x86_64" ]]; then
-    function build_openjpeg {
-        local out_dir=$(fetch_unpack https://github.com/uclouvain/openjpeg/archive/v$OPENJPEG_VERSION.tar.gz openjpeg-$OPENJPEG_VERSION.tar.gz)
-        (cd $out_dir \
-            && cmake -DCMAKE_INSTALL_PREFIX=$BUILD_PREFIX -DCMAKE_INSTALL_NAME_DIR=$BUILD_PREFIX/lib . \
-            && make install)
-        touch openjpeg-stamp
-    }
-fi
-
->>>>>>> 22c33328
 function build_brotli {
     local cmake=$(get_modern_cmake)
     local out_dir=$(fetch_unpack https://github.com/google/brotli/archive/v$BROTLI_VERSION.tar.gz brotli-$BROTLI_VERSION.tar.gz)
