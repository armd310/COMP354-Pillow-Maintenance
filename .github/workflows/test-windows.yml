--- conflicted
+++ resolved
@@ -35,16 +35,12 @@
     strategy:
       fail-fast: false
       matrix:
-<<<<<<< HEAD
-        python-version: ["pypy3.10", "3.10", "3.11", "3.12", "3.13"]
+        python-version: ["pypy3.10", "3.10", "3.11", "3.12", "3.13", "3.14"]
         architecture: ["x64"]
         os: ["windows-latest"]
         include:
             # Test the oldest Python on 32-bit
             - { python-version: "3.9", architecture: "x86", os: "windows-2019" }
-=======
-        python-version: ["pypy3.10", "3.9", "3.10", "3.11", "3.12", "3.13", "3.14"]
->>>>>>> bff83cff
 
     timeout-minutes: 30
 
