name: Test Windows

on:
  push:
    branches:
      - "**"
    paths-ignore:
      - ".github/workflows/docs.yml"
      - ".github/workflows/wheels*"
      - ".gitmodules"
      - "docs/**"
      - "wheels/**"
  pull_request:
    paths-ignore:
      - ".github/workflows/docs.yml"
      - ".github/workflows/wheels*"
      - ".gitmodules"
      - "docs/**"
      - "wheels/**"
  workflow_dispatch:

permissions:
  contents: read

concurrency:
  group: ${{ github.workflow }}-${{ github.ref }}
  cancel-in-progress: true

env:
  COVERAGE_CORE: sysmon

jobs:
  build:
    runs-on: ${{ matrix.os }}
    strategy:
      fail-fast: false
      matrix:
        python-version: ["pypy3.10", "3.10", "3.11", "3.12", "3.13"]
        architecture: ["x64"]
        os: ["windows-latest"]
        include:
            # Test the oldest Python on 32-bit
            - { python-version: "3.9", architecture: "x86", os: "windows-2019" }

    timeout-minutes: 30

    name: Python ${{ matrix.python-version }} (${{ matrix.architecture }})

    steps:
    - name: Checkout Pillow
      uses: actions/checkout@v4
      with:
        persist-credentials: false

    - name: Checkout cached dependencies
      uses: actions/checkout@v4
      with:
        persist-credentials: false
        repository: python-pillow/pillow-depends
        path: winbuild\depends

    - name: Checkout extra test images
      uses: actions/checkout@v4
      with:
        persist-credentials: false
        repository: python-pillow/test-images
        path: Tests\test-images

    # sets env: pythonLocation
    - name: Set up Python
      uses: actions/setup-python@v5
      with:
        python-version: ${{ matrix.python-version }}
        allow-prereleases: true
        architecture: ${{ matrix.architecture }}
        cache: pip
        cache-dependency-path: ".github/workflows/test-windows.yml"

    - name: Print build system information
      run: python3 .github/workflows/system-info.py

    - name: Upgrade pip
      run: |
        python3 -m pip install --upgrade pip

    - name: Install CPython dependencies
<<<<<<< HEAD
      if: "!contains(matrix.python-version, 'pypy') && matrix.architecture != 'x86'"
      run: >
        python3 -m pip install
        PyQt6
=======
      if: "!contains(matrix.python-version, 'pypy')"
      run: |
        python3 -m pip install PyQt6
>>>>>>> 2e7da079

    - name: Install dependencies
      id: install
      run: |
        choco install nasm --no-progress
        echo "C:\Program Files\NASM" >> $env:GITHUB_PATH

        choco install ghostscript --version=10.4.0 --no-progress
        echo "C:\Program Files\gs\gs10.04.0\bin" >> $env:GITHUB_PATH

        # Install extra test images
        xcopy /S /Y Tests\test-images\* Tests\images

        # make cache key depend on VS version
        & "C:\Program Files (x86)\Microsoft Visual Studio\Installer\vswhere.exe" `
          | find """catalog_buildVersion""" `
          | ForEach-Object { $a = $_.split(" ")[1]; echo "vs=$a" >> $env:GITHUB_OUTPUT }
      shell: pwsh

    - name: Cache build
      id: build-cache
      uses: actions/cache@v4
      with:
        path: winbuild\build
        key:
          ${{ hashFiles('winbuild\build_prepare.py') }}-${{ hashFiles('.github\workflows\test-windows.yml') }}-${{ env.pythonLocation }}-${{ steps.install.outputs.vs }}

    - name: Prepare build
      if: steps.build-cache.outputs.cache-hit != 'true'
      run: |
        & python.exe winbuild\build_prepare.py -v
      shell: pwsh

    - name: Build dependencies / libjpeg-turbo
      if: steps.build-cache.outputs.cache-hit != 'true'
      run: "& winbuild\\build\\build_dep_libjpeg.cmd"

    - name: Build dependencies / zlib
      if: steps.build-cache.outputs.cache-hit != 'true'
      run: "& winbuild\\build\\build_dep_zlib.cmd"

    - name: Build dependencies / xz
      if: steps.build-cache.outputs.cache-hit != 'true'
      run: "& winbuild\\build\\build_dep_xz.cmd"

    - name: Build dependencies / WebP
      if: steps.build-cache.outputs.cache-hit != 'true'
      run: "& winbuild\\build\\build_dep_libwebp.cmd"

    - name: Build dependencies / LibTiff
      if: steps.build-cache.outputs.cache-hit != 'true'
      run: "& winbuild\\build\\build_dep_libtiff.cmd"

    # for FreeType CBDT/SBIX font support
    - name: Build dependencies / libpng
      if: steps.build-cache.outputs.cache-hit != 'true'
      run: "& winbuild\\build\\build_dep_libpng.cmd"

    # for FreeType WOFF2 font support
    - name: Build dependencies / brotli
      if: steps.build-cache.outputs.cache-hit != 'true'
      run: "& winbuild\\build\\build_dep_brotli.cmd"

    - name: Build dependencies / FreeType
      if: steps.build-cache.outputs.cache-hit != 'true'
      run: "& winbuild\\build\\build_dep_freetype.cmd"

    - name: Build dependencies / LCMS2
      if: steps.build-cache.outputs.cache-hit != 'true'
      run: "& winbuild\\build\\build_dep_lcms2.cmd"

    - name: Build dependencies / OpenJPEG
      if: steps.build-cache.outputs.cache-hit != 'true'
      run: "& winbuild\\build\\build_dep_openjpeg.cmd"

    # GPL licensed
    - name: Build dependencies / libimagequant
      if: steps.build-cache.outputs.cache-hit != 'true'
      run: "& winbuild\\build\\build_dep_libimagequant.cmd"

    # Raqm dependencies
    - name: Build dependencies / HarfBuzz
      if: steps.build-cache.outputs.cache-hit != 'true'
      run: "& winbuild\\build\\build_dep_harfbuzz.cmd"

    # Raqm dependencies
    - name: Build dependencies / FriBidi
      if: steps.build-cache.outputs.cache-hit != 'true'
      run: "& winbuild\\build\\build_dep_fribidi.cmd"

    # trim ~150MB for each job
    - name: Optimize build cache
      if: steps.build-cache.outputs.cache-hit != 'true'
      run: rmdir /S /Q winbuild\build\src
      shell: cmd

    - name: Build Pillow
      run: |
        $FLAGS="-C raqm=vendor -C fribidi=vendor"
        cmd /c "winbuild\build\build_env.cmd && $env:pythonLocation\python.exe -m pip install -v $FLAGS .[tests]"
        & $env:pythonLocation\python.exe selftest.py --installed
      shell: pwsh

    # skip PyPy for speed
    - name: Enable heap verification
      if: "!contains(matrix.python-version, 'pypy')"
      run: |
        & reg.exe add "HKLM\SOFTWARE\Microsoft\Windows NT\CurrentVersion\Image File Execution Options\python.exe" /v "GlobalFlag" /t REG_SZ /d "0x02000000" /f

    - name: Test Pillow
      run: |
        path %GITHUB_WORKSPACE%\winbuild\build\bin;%PATH%
        .ci\test.cmd
      shell: cmd

    - name: Prepare to upload errors
      if: failure()
      run: |
        mkdir -p Tests/errors
      shell: bash

    - name: Upload errors
      uses: actions/upload-artifact@v4
      if: failure()
      with:
        name: errors
        path: Tests/errors

    - name: After success
      run: |
        .ci/after_success.sh
      shell: pwsh

    - name: Upload coverage
      uses: codecov/codecov-action@v4
      with:
        file: ./coverage.xml
        flags: GHA_Windows
        name: ${{ runner.os }} Python ${{ matrix.python-version }}
        token: ${{ secrets.CODECOV_ORG_TOKEN }}

  success:
    permissions:
      contents: none
    needs: build
    runs-on: ubuntu-latest
    name: Windows Test Successful
    steps:
      - name: Success
        run: echo Windows Test Successful<|MERGE_RESOLUTION|>--- conflicted
+++ resolved
@@ -84,16 +84,9 @@
         python3 -m pip install --upgrade pip
 
     - name: Install CPython dependencies
-<<<<<<< HEAD
       if: "!contains(matrix.python-version, 'pypy') && matrix.architecture != 'x86'"
-      run: >
-        python3 -m pip install
-        PyQt6
-=======
-      if: "!contains(matrix.python-version, 'pypy')"
       run: |
         python3 -m pip install PyQt6
->>>>>>> 2e7da079
 
     - name: Install dependencies
       id: install
